// Copyright (c) 2024 PaddlePaddle Authors. All Rights Reserved.
//
// Licensed under the Apache License, Version 2.0 (the "License");
// you may not use this file except in compliance with the License.
// You may obtain a copy of the License at
//
//     http://www.apache.org/licenses/LICENSE-2.0
//
// Unless required by applicable law or agreed to in writing, software
// distributed under the License is distributed on an "AS IS" BASIS,
// WITHOUT WARRANTIES OR CONDITIONS OF ANY KIND, either express or implied.
// See the License for the specific language governing permissions and
// limitations under the License.
#pragma once

#include "append_attention_func.cuh"
#include "append_attention_kernel.h"

template <typename T,
          bool partition_kv,
          uint32_t GROUP_SIZE,
          bool CAUSAL,
          uint32_t NUM_WARPS,
          uint32_t NUM_WARP_Q,
          uint32_t NUM_WARP_KV,
          uint32_t HEAD_DIM_QK,
          uint32_t HEAD_DIM_V,
          uint32_t BLOCK_SIZE,
          uint32_t num_frags_x,
          uint32_t num_frags_z,
          uint32_t num_frags_y_qk,
          uint32_t num_frags_y_v,
          typename OutT = T,
          bool ENABLE_PREFILL = true>
__global__ void multi_query_append_attention_kernel(
    T *__restrict__ q,  // [token_num, (num_heads + 2* kv_num_head) * head_dim]
    T *__restrict__ cache_k,  // [max_block_num, num_heads, block_size,
                              // head_dim]
    T *__restrict__ cache_v,
    const T *__restrict__ shift_bias,     // [q_num_heads * HEAD_DIM]
    const T *__restrict__ smooth_weight,  // [q_num_heads * HEAD_DIM]
    const int *__restrict__ seq_lens,
    const int *__restrict__ seq_lens_kv,
    const int *__restrict__ batch_ids,
    const int *__restrict__ tile_ids_per_batch,
    const int *__restrict__ cum_offsets,
    const int *__restrict__ block_table,  // [bsz, block_num_per_seq]
    const int max_seq_len,
    const int max_dec_len,
    const int max_block_num_per_seq,
    const float softmax_scale,
    const float quant_max_bound,
    const float quant_min_bound,
    const float in_scale,
    const uint32_t chunk_size,
    T *__restrict__ tmp_workspace,  // split kv [token_num, num_chunks,
                                    // num_heads, head_dim]
    float *__restrict__ tmp_m,      // [token_num, num_chunks, num_heads]
    float *__restrict__ tmp_d,      // [token_num, num_chunks, num_heads]
    OutT *__restrict__ out,
    const int speculate_max_draft_token_num = 5) {
  constexpr uint32_t num_vecs_per_head_qk =
      HEAD_DIM_QK / num_elems_per_128b<T>();
  constexpr uint32_t num_vecs_per_head_v = HEAD_DIM_V / num_elems_per_128b<T>();
  const uint32_t btid = blockIdx.x, kv_head_idx = blockIdx.z;
  const uint32_t kv_num_heads = gridDim.z;
  const uint32_t q_num_heads = kv_num_heads * GROUP_SIZE;
  const uint32_t q_head_idx = kv_head_idx * GROUP_SIZE;
  const uint32_t tid = threadIdx.x, wid = threadIdx.y;
  const uint32_t num_chunks = gridDim.y;
  const uint32_t chunk_idx = blockIdx.y;

  const uint32_t batch_id = batch_ids[btid];
  const uint32_t tile_id = tile_ids_per_batch[btid];
  const uint32_t num_rows_per_block = NUM_WARPS * num_frags_x * 16;
  const int *block_table_now = nullptr;

  block_table_now = block_table + batch_id * max_block_num_per_seq;

  const uint32_t q_len = seq_lens[batch_id];
  if (q_len <= 0) {
    return;
  }
  const uint32_t q_end =
      min(q_len, div_up((tile_id + 1) * num_rows_per_block, GROUP_SIZE));
  uint32_t kv_len = seq_lens_kv[batch_id];
  if (ENABLE_PREFILL) {
    kv_len += q_len;
    if (kv_len <= 0) {
      return;
    }
  } else {
    if (kv_len <= 0) {
      return;
    }
    kv_len += q_len;
  }

  const uint32_t num_chunks_this_seq = div_up(kv_len, chunk_size);
  if (chunk_idx >= num_chunks_this_seq) {
    return;
  }

  const uint32_t chunk_start = partition_kv ? chunk_idx * chunk_size : 0;
  const uint32_t chunk_end =
      partition_kv ? min(kv_len, chunk_start + chunk_size) : kv_len;
  const uint32_t chunk_len = chunk_end - chunk_start;

  extern __shared__ uint8_t smem[];
  float s_frag[num_frags_x][num_frags_z][8];
  float o_frag[num_frags_x][num_frags_y_v][8];
  float m_frag[num_frags_x][2];
  float d_frag[num_frags_x][2];
  init_states<T, num_frags_x, num_frags_y_v>(o_frag, m_frag, d_frag);

  const uint32_t q_n_stride = q_num_heads * HEAD_DIM_V;
  const uint32_t q_ori_n_stride = q_num_heads * HEAD_DIM_QK +
                                  kv_num_heads * HEAD_DIM_QK +
                                  kv_num_heads * HEAD_DIM_V;
  const uint32_t k_n_stride = kv_num_heads * BLOCK_SIZE * HEAD_DIM_QK;
  const uint32_t k_h_stride = BLOCK_SIZE * HEAD_DIM_QK;
  const uint32_t k_b_stride = HEAD_DIM_QK;
  const uint32_t v_n_stride = kv_num_heads * BLOCK_SIZE * HEAD_DIM_V;
  const uint32_t v_h_stride = BLOCK_SIZE * HEAD_DIM_V;
  const uint32_t v_b_stride = HEAD_DIM_V;
  const uint32_t q_start_seq_id =
      batch_id * max_seq_len - __ldg(&cum_offsets[batch_id]);
  const uint32_t q_base_seq_id_this_block =
      (tile_id * NUM_WARPS + wid) * num_frags_x * 16;
  const uint32_t q_offset = q_start_seq_id * q_ori_n_stride +
                            q_head_idx * HEAD_DIM_QK +
                            tid % 8 * num_elems_per_128b<T>();
  const uint32_t o_offset = q_start_seq_id * q_n_stride +
                            q_head_idx * HEAD_DIM_V +
                            tid % 8 * num_elems_per_128b<T>();
  T *q_base_ptr = q + q_offset;
  T *o_base_ptr_T = nullptr;
  OutT *o_base_ptr_int8 = nullptr;
  if constexpr (partition_kv) {
    if (ENABLE_PREFILL) {
      o_base_ptr_T = tmp_workspace + q_start_seq_id * num_chunks * q_n_stride +
                     chunk_idx * q_n_stride + q_head_idx * HEAD_DIM_V +
                     tid % 8 * num_elems_per_128b<T>();
    } else {
      o_base_ptr_T =
          tmp_workspace +
          batch_id * speculate_max_draft_token_num * num_chunks * q_n_stride +
          chunk_idx * q_n_stride + q_head_idx * HEAD_DIM_V +
          tid % 8 * num_elems_per_128b<T>();
    }
  } else {
    o_base_ptr_int8 = out + o_offset;
  }
  smem_t qo_smem(smem);

  uint32_t q_smem_offset_r = smem_t::get_permuted_offset<num_vecs_per_head_qk>(
      wid * num_frags_x * 16 + tid % 16, tid / 16);  // 16 * 16
  load_q_global_smem<GROUP_SIZE, num_frags_x, num_frags_y_qk, HEAD_DIM_QK, T>(
      q_base_ptr,
      &qo_smem,
      q_base_seq_id_this_block,
      q_end,
      q_ori_n_stride,
      HEAD_DIM_QK);
  commit_group();
  wait_group<0>();
  __syncthreads();
#ifdef DEBUG_PERCISION
  if (tid == 0 && threadIdx.y == 0 && blockIdx.z == 0 && blockIdx.x == 0) {
    printf("q_smem(%d * 192个bfloat16):\n", 4 * num_frags_x * 16);
    // const uint32_t k_num = num_frags_z * 64 * HEAD_DIM / 2 * sizeof(CacheT);
    T *q_smem_t = reinterpret_cast<T *>(qo_smem.base);
    for (uint32_t i = 0; i < 4 * num_frags_x * 16; ++i) {
      printf("q_smem[%d]:", (int)i);
      for (uint32_t j = 0; j < HEAD_DIM_QK / 8; ++j) {
        printf("[");
        for (uint32_t k = 0; k < 8; ++k) {
          printf("%.2f ", (float)q_smem_t[i * HEAD_DIM_QK + j * 8 + k]);
        }
        printf("]");
      }
      printf("\n");
    }
  }
  __syncthreads();
#endif
  q_smem_inplace_multiply_sm_scale<num_frags_x, num_frags_y_qk, T>(
      &qo_smem, softmax_scale);

  smem_t k_smem(smem + NUM_WARPS * num_frags_x * 16 * HEAD_DIM_QK * sizeof(T)),
      v_smem(smem + (NUM_WARPS * num_frags_x + num_frags_z) * 16 * HEAD_DIM_QK *
                        sizeof(T));


  const uint32_t num_iterations = div_up(
      CAUSAL
          ? (min(chunk_len,
                 sub_if_greater_or_zero(
                     kv_len - q_len +
                         div_up((tile_id + 1) * num_rows_per_block, GROUP_SIZE),
                     chunk_start)))
          : chunk_len,
      num_frags_z * 16);
  const uint32_t mask_check_iteration =
      (CAUSAL ? (min(chunk_len,
                     sub_if_greater_or_zero(
                         kv_len - q_len +
                             tile_id * num_rows_per_block / GROUP_SIZE,
                         chunk_start)))
              : chunk_len) /
      (num_frags_z * 16);
  uint32_t k_smem_offset_r = smem_t::get_permuted_offset<num_vecs_per_head_qk>(
      8 * (tid / 16) + tid % 8, (tid % 16) / 8);

  uint32_t v_smem_offset_r =
      smem_t::get_permuted_offset<num_vecs_per_head_v>(tid % 16, tid / 16);

  uint32_t k_smem_offset_w = smem_t::get_permuted_offset<num_vecs_per_head_qk>(
      wid * 4 + tid / 8, tid % 8);
  uint32_t v_smem_offset_w = smem_t::get_permuted_offset<num_vecs_per_head_v>(
      wid * 4 + tid / 8, tid % 8);

  uint32_t kv_idx_base = chunk_start;
  int block_id = __ldg(&block_table_now[kv_idx_base / BLOCK_SIZE]);
  const uint32_t const_offset_k = kv_head_idx * k_h_stride +
                                  (wid * 4 + tid / 8) * k_b_stride +
                                  tid % 8 * num_elems_per_128b<T>();
  const uint32_t const_offset_v = kv_head_idx * v_h_stride +
                                  (wid * 4 + tid / 8) * v_b_stride +
                                  tid % 8 * num_elems_per_128b<T>();
  T *cache_k_now = cache_k + block_id * k_n_stride + const_offset_k;
  T *cache_v_now = cache_v + block_id * v_n_stride + const_offset_v;

  produce_kv_blockwise<SharedMemFillMode::kNoFill,
                       NUM_WARPS,
                       BLOCK_SIZE,
                       num_frags_y_qk,
                       num_frags_z,
                       NUM_WARP_Q>(k_smem,
                                   &k_smem_offset_w,
                                   &cache_k_now,
                                   kv_head_idx,
                                   k_n_stride,
                                   k_h_stride,
                                   k_b_stride,
                                   kv_idx_base,
                                   chunk_end);
  commit_group();
  produce_kv_blockwise<SharedMemFillMode::kFillZero,
                       NUM_WARPS,
                       BLOCK_SIZE,
                       num_frags_y_v,
                       num_frags_z,
                       NUM_WARP_Q>(v_smem,
                                   &v_smem_offset_w,
                                   &cache_v_now,
                                   kv_head_idx,
                                   v_n_stride,
                                   v_h_stride,
                                   v_b_stride,
                                   kv_idx_base,
                                   chunk_end);
  commit_group();
#pragma unroll 1
  for (uint32_t iter = 0; iter < num_iterations; ++iter) {
    wait_group<1>();
    __syncthreads();
#ifdef DEBUG_PERCISION
    if (tid == 0 && threadIdx.y == 0 && blockIdx.z == 0 && blockIdx.x == 0) {
      printf("k_smem(%d * 192个bfloat16):\n", num_frags_z * 16);
      // const uint32_t k_num = num_frags_z * 64 * HEAD_DIM / 2 *
      // sizeof(CacheT);
      T *k_smem_t = reinterpret_cast<T *>(k_smem.base);
      for (uint32_t i = 0; i < num_frags_z * 16; ++i) {
        printf("k_smem[%d]:", (int)i);
        for (uint32_t j = 0; j < HEAD_DIM_QK / 8; ++j) {
          printf("[");
          for (uint32_t k = 0; k < 8; ++k) {
            printf("%.2f ", (float)k_smem_t[i * HEAD_DIM_QK + j * 8 + k]);
          }
          printf("]");
        }
        printf("\n");
      }
    }
    __syncthreads();
#endif
    // s = qk
    compute_qk<num_frags_x, num_frags_y_qk, num_frags_z, T>(
        &qo_smem, &q_smem_offset_r, &k_smem, &k_smem_offset_r, s_frag);
#ifdef DEBUG_PERCISION
    __syncthreads();
    if (threadIdx.x == 0 && threadIdx.y == 0 && blockIdx.z == 0 &&
        blockIdx.x == 0) {
      for (uint32_t i = 0; i < num_frags_x; ++i) {
        for (uint32_t j = 0; j < num_frags_z; ++j) {
          printf("s_frag[%d][%d]:\n", i, j);
          for (uint32_t k = 0; k < 8; ++k) {
            printf("%.4f ", s_frag[i][j][k]);
          }
          printf("\n");
        }
      }
    }
    __syncthreads();
#endif
    // mask according to kv_idx and q_idx
    if (iter >= mask_check_iteration) {
      mask_s<T,
             partition_kv,
             CAUSAL,
             GROUP_SIZE,
             NUM_WARPS,
             num_frags_x,
             num_frags_y_v,
             num_frags_z>(q_base_seq_id_this_block,
                          kv_idx_base,
                          q_len,
                          kv_len,
                          chunk_end,
                          s_frag);
    }

    // update m,d
    update_mdo_states<num_frags_x, num_frags_y_v, num_frags_z>(
        s_frag, o_frag, m_frag, d_frag);
    __syncthreads();

    kv_idx_base += num_frags_z * 16;
    block_id = __ldg(&block_table_now[kv_idx_base / BLOCK_SIZE]);
    if (block_id < 0) {
      block_id = 0;
    }
    cache_k_now = cache_k + block_id * k_n_stride + const_offset_k;
    produce_kv_blockwise<SharedMemFillMode::kNoFill,
                         NUM_WARPS,
                         BLOCK_SIZE,
<<<<<<< HEAD
                         num_frags_y_v,
=======
                         num_frags_y_qk,
>>>>>>> ac980d3d
                         num_frags_z,
                         NUM_WARP_Q>(k_smem,
                                     &k_smem_offset_w,
                                     &cache_k_now,
                                     kv_head_idx,
                                     k_n_stride,
                                     k_h_stride,
                                     k_b_stride,
                                     kv_idx_base,
                                     chunk_end);
    commit_group();
    wait_group<1>();
    __syncthreads();
#ifdef DEBUG_PERCISION
    if (tid == 0 && threadIdx.y == 0 && blockIdx.z == 0 && blockIdx.x == 0) {
      printf("v_smem(%d * 128个bfloat16):\n", num_frags_z * 16);
      // const uint32_t k_num = num_frags_z * 64 * HEAD_DIM / 2 *
      // sizeof(CacheT);
      T *v_smem_t = reinterpret_cast<T *>(v_smem.base);
      for (uint32_t i = 0; i < num_frags_z * 16; ++i) {
        printf("v_smem[%d]:", (int)i);
        for (uint32_t j = 0; j < HEAD_DIM_V / 8; ++j) {
          printf("[");
          for (uint32_t k = 0; k < 8; ++k) {
            printf("%.2f ", (float)v_smem_t[i * HEAD_DIM_V + j * 8 + k]);
          }
          printf("]");
        }
        printf("\n");
      }
    }
    __syncthreads();
#endif
    // compute sfm*v
    compute_sfm_v<num_frags_x, num_frags_y_v, num_frags_z, T>(
        &v_smem, &v_smem_offset_r, s_frag, o_frag, d_frag);
#ifdef DEBUG_PERCISION
    __syncthreads();
    if (threadIdx.x == 0 && threadIdx.y == 0 && blockIdx.z == 0 &&
        blockIdx.x == 0) {
      for (uint32_t i = 0; i < num_frags_x; ++i) {
        for (uint32_t j = 0; j < num_frags_y_v; ++j) {
          printf("o_frag[%d][%d]:\n", i, j);
          for (uint32_t k = 0; k < 8; ++k) {
            printf("%.4f ", s_frag[i][j][k]);
          }
          printf("\n");
        }
      }
    }
    __syncthreads();
#endif
    __syncthreads();
    cache_v_now = cache_v + block_id * v_n_stride + const_offset_v;
    produce_kv_blockwise<SharedMemFillMode::kFillZero,
                         NUM_WARPS,
                         BLOCK_SIZE,
                         num_frags_y_v,
                         num_frags_z,
                         NUM_WARP_Q>(v_smem,
                                     &v_smem_offset_w,
                                     &cache_v_now,
                                     kv_head_idx,
                                     v_n_stride,
                                     v_h_stride,
                                     v_b_stride,
                                     kv_idx_base,
                                     chunk_end);
    commit_group();
  }
  wait_group<0>();
  __syncthreads();

  if constexpr (!partition_kv) {
    normalize_d<num_frags_x, num_frags_y_v>(o_frag, d_frag);
  }
#ifdef DEBUG_PERCISION
  __syncthreads();
  if (threadIdx.x == 0 && threadIdx.y == 0 && blockIdx.z == 0 &&
      blockIdx.x == 0) {
    for (uint32_t i = 0; i < num_frags_x; ++i) {
      for (uint32_t j = 0; j < num_frags_y_v; ++j) {
        printf("o_frag[%d][%d]:\n", i, j);
        for (uint32_t k = 0; k < 8; ++k) {
          printf("%.4f ", s_frag[i][j][k]);
        }
        printf("\n");
      }
    }
  }
  __syncthreads();
#endif
  if constexpr (partition_kv) {
    write_o_reg_gmem_shift_smooth_quant<GROUP_SIZE,
                                        num_frags_x,
                                        num_frags_y_v,
                                        partition_kv>(
        o_frag,
        &qo_smem,
        o_base_ptr_T,
        shift_bias,
        smooth_weight,
        q_base_seq_id_this_block,
        q_head_idx,
        quant_max_bound,
        quant_min_bound,
        in_scale,
        q_len,
        partition_kv ? q_n_stride * num_chunks : q_n_stride,
        HEAD_DIM_V);
  } else {
    write_o_reg_gmem_shift_smooth_quant<GROUP_SIZE,
                                        num_frags_x,
                                        num_frags_y_v,
                                        partition_kv>(
        o_frag,
        &qo_smem,
        o_base_ptr_int8,
        shift_bias,
        smooth_weight,
        q_base_seq_id_this_block,
        q_head_idx,
        quant_max_bound,
        quant_min_bound,
        in_scale,
        q_len,
        partition_kv ? q_n_stride * num_chunks : q_n_stride,
        HEAD_DIM_V);
  }


  if constexpr (partition_kv) {
#pragma unroll
    for (uint32_t fx = 0; fx < num_frags_x; ++fx) {
#pragma unroll
      for (uint32_t j = 0; j < 2; ++j) {
        const uint32_t qo_idx_now =
            q_base_seq_id_this_block + tid / 4 + j * 8 + fx * 16;
        const uint32_t qo_head_idx = q_head_idx + qo_idx_now % GROUP_SIZE;
        const uint32_t qo_idx = q_start_seq_id + qo_idx_now / GROUP_SIZE;
        if (qo_idx - q_start_seq_id < q_len) {
          uint32_t offset;
          if (ENABLE_PREFILL) {
            offset =
                (qo_idx * num_chunks + chunk_idx) * q_num_heads + qo_head_idx;
          } else {
            offset = ((batch_id * speculate_max_draft_token_num +
                       qo_idx_now / GROUP_SIZE) *
                          num_chunks +
                      chunk_idx) *
                         q_num_heads +
                     qo_head_idx;
          }
          tmp_m[offset] = m_frag[fx][j];
          tmp_d[offset] = d_frag[fx][j];
        }
      }
    }
  }
}

template <typename T,
          bool partition_kv,
          uint32_t GROUP_SIZE,
          bool CAUSAL,
          uint32_t NUM_WARPS,
          uint32_t NUM_WARP_Q,
          uint32_t NUM_WARP_KV,
          uint32_t HEAD_DIM_QK,
          uint32_t HEAD_DIM_V,
          uint32_t BLOCK_SIZE,
          uint32_t num_frags_x,
          uint32_t num_frags_z,
          uint32_t num_frags_y_qk,
          uint32_t num_frags_y_v,
          typename OutT = T,
          bool ENABLE_PREFILL = true>
__global__ void multi_query_append_attention_warp1_4_kernel(
    T *__restrict__ q,  // [token_num, (num_heads + 2* kv_num_head) * head_dim]
    T *__restrict__ cache_k,  // [max_block_num, num_heads, block_size,
                              // head_dim]
    T *__restrict__ cache_v,
    const T *__restrict__ shift_bias,     // [q_num_heads * HEAD_DIM]
    const T *__restrict__ smooth_weight,  // [q_num_heads * HEAD_DIM]
    const int *__restrict__ seq_lens,
    const int *__restrict__ seq_lens_kv,
    const int *__restrict__ batch_ids,
    const int *__restrict__ tile_ids_per_batch,
    const int *__restrict__ cum_offsets,
    const int *__restrict__ block_table,  // [bsz, block_num_per_seq]
    const int max_seq_len,
    const int max_dec_len,
    const int max_block_num_per_seq,
    const float softmax_scale,
    const float quant_max_bound,
    const float quant_min_bound,
    const float in_scale,
    const uint32_t chunk_size,
    T *__restrict__ tmp_workspace,  // split kv [token_num, num_chunks,
                                    // num_heads, head_dim]
    float *__restrict__ tmp_m,      // [token_num, num_chunks, num_heads]
    float *__restrict__ tmp_d,      // [token_num, num_chunks, num_heads]
    OutT *__restrict__ out,
    const int speculate_max_draft_token_num = 5) {
  constexpr uint32_t num_vecs_per_head_qk =
      HEAD_DIM_QK / num_elems_per_128b<T>();
  constexpr uint32_t num_vecs_per_head_v = HEAD_DIM_V / num_elems_per_128b<T>();
  static_assert(NUM_WARP_Q == 1, "NUM_WARP_Q must be 1");
  static_assert(NUM_WARP_KV == 4, "NUM_WARP_KV must be 4");
  const uint32_t btid = blockIdx.x, kv_head_idx = blockIdx.z;
  const uint32_t kv_num_heads = gridDim.z;
  const uint32_t q_num_heads = kv_num_heads * GROUP_SIZE;
  const uint32_t q_head_idx = kv_head_idx * GROUP_SIZE;
  const uint32_t tid = threadIdx.x, wid = threadIdx.y;
  const uint32_t num_chunks = gridDim.y;
  const uint32_t chunk_idx = blockIdx.y;

  const uint32_t batch_id = batch_ids[btid];
  const uint32_t tile_id = tile_ids_per_batch[btid];
  const uint32_t num_rows_per_block = num_frags_x * 16;
  const int *block_table_now = block_table + batch_id * max_block_num_per_seq;

  const uint32_t q_len = seq_lens[batch_id];
  if (q_len <= 0) {
    return;
  }
  const uint32_t q_end =
      min(q_len, div_up((tile_id + 1) * num_rows_per_block, GROUP_SIZE));
  uint32_t kv_len = seq_lens_kv[batch_id];
  if (ENABLE_PREFILL) {
    kv_len += q_len;
    if (kv_len <= 0) {
      return;
    }
  } else {
    if (kv_len <= 0) {
      return;
    }
    kv_len += q_len;
  }
  const uint32_t num_chunks_this_seq = div_up(kv_len, chunk_size);
  if (chunk_idx >= num_chunks_this_seq) {
    return;
  }

  const uint32_t chunk_start = partition_kv ? chunk_idx * chunk_size : 0;
  const uint32_t chunk_end =
      partition_kv ? min(kv_len, chunk_start + chunk_size) : kv_len;
  const uint32_t chunk_len = chunk_end - chunk_start;

  extern __shared__ uint8_t smem[];
  float s_frag[num_frags_x][num_frags_z][8];
  float o_frag[num_frags_x][num_frags_y_v][8];
  float m_frag[num_frags_x][2];
  float d_frag[num_frags_x][2];
  init_states<T, num_frags_x, num_frags_y_v>(o_frag, m_frag, d_frag);

  const uint32_t q_n_stride = q_num_heads * HEAD_DIM_V;
  const uint32_t q_ori_n_stride = q_num_heads * HEAD_DIM_QK +
                                  kv_num_heads * HEAD_DIM_QK +
                                  kv_num_heads * HEAD_DIM_V;
  const uint32_t k_n_stride = kv_num_heads * BLOCK_SIZE * HEAD_DIM_QK;
  const uint32_t k_h_stride = BLOCK_SIZE * HEAD_DIM_QK;
  const uint32_t k_b_stride = HEAD_DIM_QK;
  const uint32_t v_n_stride = kv_num_heads * BLOCK_SIZE * HEAD_DIM_V;
  const uint32_t v_h_stride = BLOCK_SIZE * HEAD_DIM_V;
  const uint32_t v_b_stride = HEAD_DIM_V;
  const uint32_t q_start_seq_id =
      batch_id * max_seq_len - __ldg(&cum_offsets[batch_id]);
  const uint32_t q_base_seq_id_this_block = tile_id * num_frags_x * 16;
  const uint32_t q_offset = q_start_seq_id * q_ori_n_stride +
                            q_head_idx * HEAD_DIM_QK +
                            tid % 8 * num_elems_per_128b<T>();
  const uint32_t o_offset = q_start_seq_id * q_n_stride +
                            q_head_idx * HEAD_DIM_V +
                            tid % 8 * num_elems_per_128b<T>();
  T *q_base_ptr = q + q_offset;
  T *o_base_ptr_T = nullptr;
  OutT *o_base_ptr_int8 = nullptr;
  if (num_chunks_this_seq <= 1) {
    o_base_ptr_int8 = out + o_offset;
  } else {
    if (ENABLE_PREFILL) {
      o_base_ptr_T = tmp_workspace + batch_id * num_chunks * q_n_stride +
                     chunk_idx * q_n_stride + q_head_idx * HEAD_DIM_V +
                     tid % 8 * num_elems_per_128b<T>();
    } else {
      o_base_ptr_T =
          tmp_workspace +
          batch_id * speculate_max_draft_token_num * num_chunks * q_n_stride +
          chunk_idx * q_n_stride + q_head_idx * HEAD_DIM_V +
          tid % 8 * num_elems_per_128b<T>();
    }
  }

  smem_t qo_smem(smem);

  uint32_t q_smem_offset_r = smem_t::get_permuted_offset<num_vecs_per_head_qk>(
      tid % 16, tid / 16);  // 16 * 16
  load_q_global_smem_multi_warps<GROUP_SIZE,
                                 num_frags_x,
                                 num_frags_y_qk,
                                 HEAD_DIM_QK,
                                 T>(q_base_ptr,
                                    &qo_smem,
                                    q_base_seq_id_this_block,
                                    q_end,
                                    q_ori_n_stride,
                                    HEAD_DIM_QK);
  commit_group();
  wait_group<0>();
  __syncthreads();
#ifdef DEBUG_PERCISION_DEC
  if (tid == 0 && threadIdx.y == 0 && blockIdx.z == 0 && blockIdx.x == 0) {
    printf("q_smem(%d * 192个bfloat16):\n", num_frags_x * 16);
    // const uint32_t k_num = num_frags_z * 64 * HEAD_DIM / 2 * sizeof(CacheT);
    T *q_smem_t = reinterpret_cast<T *>(qo_smem.base);
    for (uint32_t i = 0; i < 4 * num_frags_x * 16; ++i) {
      printf("q_smem[%d]:", (int)i);
      for (uint32_t j = 0; j < HEAD_DIM_QK / 8; ++j) {
        printf("[");
        for (uint32_t k = 0; k < 8; ++k) {
          printf("%.2f ", (float)q_smem_t[i * HEAD_DIM_QK + j * 8 + k]);
        }
        printf("]");
      }
      printf("\n");
    }
  }
  __syncthreads();
#endif
  q_smem_inplace_multiply_sm_scale_multi_warps<num_frags_x, num_frags_y_qk, T>(
      &qo_smem, softmax_scale);

  smem_t k_smem(smem + num_frags_x * 16 * HEAD_DIM_QK * sizeof(T)),
      v_smem(smem + (num_frags_x + NUM_WARP_KV * num_frags_z) * 16 *
                        HEAD_DIM_QK * sizeof(T));

  const uint32_t num_iterations = div_up(
      CAUSAL
          ? (min(chunk_len,
                 sub_if_greater_or_zero(
                     kv_len - q_len +
                         div_up((tile_id + 1) * num_rows_per_block, GROUP_SIZE),
                     chunk_start)))
          : chunk_len,
      NUM_WARP_KV * num_frags_z * 16);
  const uint32_t mask_check_iteration =
      (CAUSAL ? (min(chunk_len,
                     sub_if_greater_or_zero(
                         kv_len - q_len +
                             tile_id * num_rows_per_block / GROUP_SIZE,
                         chunk_start)))
              : chunk_len) /
      (NUM_WARP_KV * num_frags_z * 16);

  uint32_t k_smem_offset_r = smem_t::get_permuted_offset<num_vecs_per_head_qk>(
      wid * num_frags_z * 16 + 8 * (tid / 16) + tid % 8, (tid % 16) / 8);

  uint32_t v_smem_offset_r = smem_t::get_permuted_offset<num_vecs_per_head_v>(
      wid * num_frags_z * 16 + tid % 16, tid / 16);
  uint32_t k_smem_offset_w = smem_t::get_permuted_offset<num_vecs_per_head_qk>(
      wid * 4 + tid / 8, tid % 8);
  uint32_t v_smem_offset_w = smem_t::get_permuted_offset<num_vecs_per_head_v>(
      wid * 4 + tid / 8, tid % 8);

  uint32_t kv_idx_base = chunk_start;
  int block_id = __ldg(&block_table_now[kv_idx_base / BLOCK_SIZE]);
  const uint32_t const_offset_k = kv_head_idx * k_h_stride +
                                  (wid * 4 + tid / 8) * k_b_stride +
                                  tid % 8 * num_elems_per_128b<T>();
  const uint32_t const_offset_v = kv_head_idx * v_h_stride +
                                  (wid * 4 + tid / 8) * v_b_stride +
                                  tid % 8 * num_elems_per_128b<T>();
  T *cache_k_now = cache_k + block_id * k_n_stride + const_offset_k;
  T *cache_v_now = cache_v + block_id * v_n_stride + const_offset_v;

  produce_kv_blockwise<SharedMemFillMode::kNoFill,
                       NUM_WARPS,
                       BLOCK_SIZE,
                       num_frags_y_qk,
                       num_frags_z,
                       NUM_WARP_Q>(k_smem,
                                   &k_smem_offset_w,
                                   &cache_k_now,
                                   kv_head_idx,
                                   k_n_stride,
                                   k_h_stride,
                                   k_b_stride,
                                   kv_idx_base,
                                   chunk_end);
  commit_group();

  produce_kv_blockwise<SharedMemFillMode::kFillZero,
                       NUM_WARPS,
                       BLOCK_SIZE,
                       num_frags_y_v,
                       num_frags_z,
                       NUM_WARP_Q>(v_smem,
                                   &v_smem_offset_w,
                                   &cache_v_now,
                                   kv_head_idx,
                                   v_n_stride,
                                   v_h_stride,
                                   v_b_stride,
                                   kv_idx_base,
                                   chunk_end);
  commit_group();

#pragma unroll 1
  for (uint32_t iter = 0; iter < num_iterations; ++iter) {
    wait_group<1>();
    __syncthreads();
#ifdef DEBUG_PERCISION_DEC
    if (tid == 0 && threadIdx.y == 0 && blockIdx.z == 0 && blockIdx.x == 0) {
      printf("k_smem(%d * 192个bfloat16):\n", 4 * num_frags_z * 16);
      // const uint32_t k_num = num_frags_z * 64 * HEAD_DIM / 2 *
      // sizeof(CacheT);
      T *k_smem_t = reinterpret_cast<T *>(k_smem.base);
      for (uint32_t i = 0; i < num_frags_z * 16; ++i) {
        printf("k_smem[%d]:", (int)i);
        for (uint32_t j = 0; j < HEAD_DIM_QK / 8; ++j) {
          printf("[");
          for (uint32_t k = 0; k < 8; ++k) {
            printf("%.2f ", (float)k_smem_t[i * HEAD_DIM_QK + j * 8 + k]);
          }
          printf("]");
        }
        printf("\n");
      }
    }
    __syncthreads();
#endif
    // s = qk
    compute_qk<num_frags_x, num_frags_y_qk, num_frags_z, T>(
        &qo_smem, &q_smem_offset_r, &k_smem, &k_smem_offset_r, s_frag);
#ifdef DEBUG_PERCISION_DEC
    __syncthreads();
    if (threadIdx.x == 0 && threadIdx.y == 0 && blockIdx.z == 0 &&
        blockIdx.x == 0) {
      for (uint32_t i = 0; i < num_frags_x; ++i) {
        for (uint32_t j = 0; j < num_frags_z; ++j) {
          printf("s_frag[%d][%d]:\n", i, j);
          for (uint32_t k = 0; k < 8; ++k) {
            printf("%.4f ", s_frag[i][j][k]);
          }
          printf("\n");
        }
      }
    }
    __syncthreads();
#endif
    // mask according to kv_idx and q_idx
    if (iter >= mask_check_iteration) {
      mask_s<T,
             partition_kv,
             CAUSAL,
             GROUP_SIZE,
             NUM_WARPS,
             num_frags_x,
             num_frags_y_v,
             num_frags_z>(q_base_seq_id_this_block,
                          kv_idx_base + wid * num_frags_z * 16,
                          q_len,
                          kv_len,
                          chunk_end,
                          s_frag);
    }

    // update m,d
    update_mdo_states<num_frags_x, num_frags_y_v, num_frags_z>(
        s_frag, o_frag, m_frag, d_frag);
    __syncthreads();

    kv_idx_base += NUM_WARP_KV * num_frags_z * 16;
    block_id = __ldg(&block_table_now[kv_idx_base / BLOCK_SIZE]);
    if (block_id < 0) {
      block_id = 0;
    }
    cache_k_now = cache_k + block_id * k_n_stride + const_offset_k;
    produce_kv_blockwise<SharedMemFillMode::kNoFill,
                         NUM_WARPS,
                         BLOCK_SIZE,
                         num_frags_y_qk,
                         num_frags_z,
                         NUM_WARP_Q>(k_smem,
                                     &k_smem_offset_w,
                                     &cache_k_now,
                                     kv_head_idx,
                                     k_n_stride,
                                     k_h_stride,
                                     k_b_stride,
                                     kv_idx_base,
                                     chunk_end);
    commit_group();
    wait_group<1>();
    __syncthreads();
#ifdef DEBUG_PERCISION_DEC
    if (tid == 0 && threadIdx.y == 0 && blockIdx.z == 0 && blockIdx.x == 0) {
      printf("v_smem(%d * 128个bfloat16):\n", 4 * num_frags_z * 16);
      // const uint32_t k_num = num_frags_z * 64 * HEAD_DIM / 2 *
      // sizeof(CacheT);
      T *v_smem_t = reinterpret_cast<T *>(v_smem.base);
      for (uint32_t i = 0; i < num_frags_z * 16; ++i) {
        printf("v_smem[%d]:", (int)i);
        for (uint32_t j = 0; j < HEAD_DIM_V / 8; ++j) {
          printf("[");
          for (uint32_t k = 0; k < 8; ++k) {
            printf("%.2f ", (float)v_smem_t[i * HEAD_DIM_V + j * 8 + k]);
          }
          printf("]");
        }
        printf("\n");
      }
    }
    __syncthreads();
#endif
    // compute sfm*v
    compute_sfm_v<num_frags_x, num_frags_y_v, num_frags_z, T>(
        &v_smem, &v_smem_offset_r, s_frag, o_frag, d_frag);
    __syncthreads();
#ifdef DEBUG_PERCISION_DEC
    __syncthreads();
    if (threadIdx.x == 0 && threadIdx.y == 0 && blockIdx.z == 0 &&
        blockIdx.x == 0) {
      for (uint32_t i = 0; i < num_frags_x; ++i) {
        for (uint32_t j = 0; j < num_frags_y_v; ++j) {
          printf("o_frag[%d][%d]:\n", i, j);
          for (uint32_t k = 0; k < 8; ++k) {
            printf("%.4f ", s_frag[i][j][k]);
          }
          printf("\n");
        }
      }
    }
    __syncthreads();
#endif
    cache_v_now = cache_v + block_id * v_n_stride + const_offset_v;
    produce_kv_blockwise<SharedMemFillMode::kFillZero,
                         NUM_WARPS,
                         BLOCK_SIZE,
                         num_frags_y_v,
                         num_frags_z,
                         NUM_WARP_Q>(v_smem,
                                     &v_smem_offset_w,
                                     &cache_v_now,
                                     kv_head_idx,
                                     v_n_stride,
                                     v_h_stride,
                                     v_b_stride,
                                     kv_idx_base,
                                     chunk_end);
    commit_group();
  }
  wait_group<0>();
  __syncthreads();

  merge_block_res_v2<num_frags_x, num_frags_y_v, T>(
      o_frag, reinterpret_cast<float *>(smem), m_frag, d_frag, wid, tid);

  if (num_chunks_this_seq <= 1) {
    normalize_d<num_frags_x, num_frags_y_v>(o_frag, d_frag);
  }
#ifdef DEBUG_PERCISION_DEC
  __syncthreads();
  if (threadIdx.x == 0 && threadIdx.y == 0 && blockIdx.z == 0 &&
      blockIdx.x == 0) {
    for (uint32_t i = 0; i < num_frags_x; ++i) {
      for (uint32_t j = 0; j < num_frags_y_v; ++j) {
        printf("o_frag[%d][%d]:\n", i, j);
        for (uint32_t k = 0; k < 8; ++k) {
          printf("%.4f ", s_frag[i][j][k]);
        }
        printf("\n");
      }
    }
  }
  __syncthreads();
#endif
  // write o
  // [num_frags_x, 16, num_frags_y, 16]
  if (num_chunks_this_seq <= 1) {
    write_o_reg_gmem_multi_warps_shift_smooth_quant<GROUP_SIZE,
                                                    num_frags_x,
                                                    num_frags_y_v,
                                                    false>(
        o_frag,
        &qo_smem,
        o_base_ptr_int8,
        shift_bias,
        smooth_weight,
        q_base_seq_id_this_block,
        q_head_idx,
        quant_max_bound,
        quant_min_bound,
        in_scale,
        q_len,
        q_n_stride,
        HEAD_DIM_V);
  } else {
    write_o_reg_gmem_multi_warps_shift_smooth_quant<GROUP_SIZE,
                                                    num_frags_x,
                                                    num_frags_y_v,
                                                    partition_kv>(
        o_frag,
        &qo_smem,
        o_base_ptr_T,
        shift_bias,
        smooth_weight,
        q_base_seq_id_this_block,
        q_head_idx,
        quant_max_bound,
        quant_min_bound,
        in_scale,
        q_len,
        q_n_stride * num_chunks,
        HEAD_DIM_V);
  }

  if (num_chunks_this_seq > 1) {
    if (wid == 0) {
#pragma unroll
      for (uint32_t fx = 0; fx < num_frags_x; ++fx) {
#pragma unroll
        for (uint32_t j = 0; j < 2; ++j) {
          const uint32_t qo_idx_now =
              q_base_seq_id_this_block + tid / 4 + j * 8 + fx * 16;
          const uint32_t qo_head_idx = q_head_idx + qo_idx_now % GROUP_SIZE;
          const uint32_t qo_idx = q_start_seq_id + qo_idx_now / GROUP_SIZE;

          if (qo_idx - q_start_seq_id < q_len) {
            uint32_t offset;
            if (ENABLE_PREFILL) {
              offset = (batch_id * num_chunks + chunk_idx) * q_num_heads +
                       qo_head_idx;
            } else {
              offset = ((batch_id * speculate_max_draft_token_num +
                         qo_idx_now / GROUP_SIZE) *
                            num_chunks +
                        chunk_idx) *
                           q_num_heads +
                       qo_head_idx;
            }
            tmp_m[offset] = m_frag[fx][j];
            tmp_d[offset] = d_frag[fx][j];
          }
        }
      }
    }
  }
}

template <typename T,
          uint32_t GROUP_SIZE,
          uint32_t HEAD_DIM_QK,
          uint32_t HEAD_DIM_V,
          uint32_t BLOCK_SIZE,
          bool CAUSAL,
          uint32_t BLOCK_SHAPE_Q,
          uint32_t NUM_WARP_Q,
          typename OutT,
          bool ENABLE_PREFILL = true>
void MultiQueryAppendAttention(
    const AppendAttnMetaData &meta_data,
    const paddle::Tensor &qkv,
    const paddle::Tensor &cache_k,
    const paddle::Tensor &cache_v,
    const paddle::optional<paddle::Tensor> &attn_mask,
    const paddle::optional<paddle::Tensor> &shift_bias,
    const paddle::optional<paddle::Tensor> &smooth_weight,
    const paddle::Tensor &seq_lens_q,
    const paddle::Tensor &seq_lens_kv,
    const paddle::Tensor &seq_lens_encoder,
    const paddle::Tensor &padding_offsets,
    const paddle::Tensor &cum_offsets,
    const paddle::Tensor &block_table,
    const paddle::Tensor &batch_ids,
    const paddle::Tensor &tile_ids_per_batch,
    const int num_blocks_x_cpu,
    const int max_seq_len,
    const int max_dec_len,
    const float softmax_scale,
    const float quant_max_bound,
    const float quant_min_bound,
    const float in_scale,
    const int speculate_max_draft_token_num,
    const bool is_decoder,
    cudaStream_t &stream,
    paddle::Tensor *out) {
  using NV_TYPE = typename cascade_attn_type_traits<T>::type;
  using OUT_NV_TYPE = typename cascade_attn_type_traits<OutT>::type;

  auto num_heads = meta_data.q_num_heads;
  auto kv_num_heads = meta_data.kv_num_heads;
  auto token_num = meta_data.token_nums;
  auto bsz = meta_data.batch_size;
  auto max_block_num_per_seq = meta_data.max_blocks_per_seq;

  constexpr uint32_t num_warps = 4;
  constexpr uint32_t NUM_WARP_KV = num_warps / NUM_WARP_Q;
  constexpr uint32_t num_frags_x = BLOCK_SHAPE_Q / (16 * NUM_WARP_Q);  // 1 or 2
  constexpr uint32_t num_frags_y_qk = HEAD_DIM_QK / 16;
  constexpr uint32_t num_frags_y_v = HEAD_DIM_V / 16;
  constexpr uint32_t num_qrow_per_block = NUM_WARP_Q * num_frags_x * 16;

  auto *allocator = paddle::GetAllocator(qkv.place());

  if constexpr (NUM_WARP_Q == 4) {
    constexpr uint32_t num_frags_z = BLOCK_SIZE / 16;
    constexpr uint32_t smem_size =
        ((num_warps * num_frags_x + NUM_WARP_KV * num_frags_z) * HEAD_DIM_QK +
         NUM_WARP_KV * num_frags_z * HEAD_DIM_V) *
        16 * sizeof(T);
    auto split_kv_kernel = multi_query_append_attention_kernel<NV_TYPE,
                                                               true,
                                                               GROUP_SIZE,
                                                               CAUSAL,
                                                               num_warps,
                                                               NUM_WARP_Q,
                                                               NUM_WARP_KV,
                                                               HEAD_DIM_QK,
                                                               HEAD_DIM_V,
                                                               BLOCK_SIZE,
                                                               num_frags_x,
                                                               num_frags_z,
                                                               num_frags_y_qk,
                                                               num_frags_y_v,
                                                               OUT_NV_TYPE,
                                                               ENABLE_PREFILL>;
    if (smem_size >= 48 * 1024) {
      cudaFuncSetAttribute(split_kv_kernel,
                           cudaFuncAttributeMaxDynamicSharedMemorySize,
                           smem_size);
    }
    const int dev_id = 0;
    int sm_count;
    cudaDeviceGetAttribute(&sm_count, cudaDevAttrMultiProcessorCount, dev_id);

    uint32_t chunk_size = get_max_partition_size(bsz);
    if (!is_decoder) {
      chunk_size = max_seq_len;
    }
    const int num_chunks = div_up(max_dec_len, chunk_size);
    dim3 grids(num_blocks_x_cpu, num_chunks, kv_num_heads);
    dim3 blocks(32, num_warps);
    if (num_chunks <= 1) {
      auto nosplit_kv_kernel =
          multi_query_append_attention_kernel<NV_TYPE,
                                              false,
                                              GROUP_SIZE,
                                              CAUSAL,
                                              num_warps,
                                              NUM_WARP_Q,
                                              NUM_WARP_KV,
                                              HEAD_DIM_QK,
                                              HEAD_DIM_V,
                                              BLOCK_SIZE,
                                              num_frags_x,
                                              num_frags_z,
                                              num_frags_y_qk,
                                              num_frags_y_v,
                                              OUT_NV_TYPE,
                                              ENABLE_PREFILL>;
      if (smem_size >= 48 * 1024) {
        cudaFuncSetAttribute(nosplit_kv_kernel,
                             cudaFuncAttributeMaxDynamicSharedMemorySize,
                             smem_size);
      }

      nosplit_kv_kernel<<<grids, blocks, smem_size, stream>>>(
          reinterpret_cast<NV_TYPE *>(const_cast<T *>(qkv.data<T>())),
          reinterpret_cast<NV_TYPE *>(const_cast<T *>(cache_k.data<T>())),
          reinterpret_cast<NV_TYPE *>(const_cast<T *>(cache_v.data<T>())),
          shift_bias ? reinterpret_cast<NV_TYPE *>(
                           const_cast<T *>(shift_bias.get().data<T>()))
                     : nullptr,
          smooth_weight ? reinterpret_cast<NV_TYPE *>(
                              const_cast<T *>(smooth_weight.get().data<T>()))
                        : nullptr,
          seq_lens_q.data<int>(),
          seq_lens_kv.data<int>(),
          batch_ids.data<int>(),
          tile_ids_per_batch.data<int>(),
          cum_offsets.data<int>(),
          block_table.data<int>(),
          max_seq_len,
          max_dec_len,
          max_block_num_per_seq,
          softmax_scale,
          quant_max_bound,
          quant_min_bound,
          in_scale,
          chunk_size,
          nullptr,
          nullptr,
          nullptr,
          reinterpret_cast<OUT_NV_TYPE *>(out->data<OutT>()),
          speculate_max_draft_token_num);

    } else {
      phi::Allocator::AllocationPtr tmp_workspace, tmp_m, tmp_d;
      if (ENABLE_PREFILL) {
        tmp_workspace =
            allocator->Allocate(phi::SizeOf(qkv.dtype()) *
                                static_cast<size_t>(token_num * num_chunks *
                                                    num_heads * HEAD_DIM_V));
        tmp_m = allocator->Allocate(
            phi::SizeOf(paddle::DataType::FLOAT32) *
            static_cast<size_t>(token_num * num_chunks * num_heads));
        tmp_d = allocator->Allocate(
            phi::SizeOf(paddle::DataType::FLOAT32) *
            static_cast<size_t>(token_num * num_chunks * num_heads));
      } else {
        tmp_workspace = allocator->Allocate(
            phi::SizeOf(qkv.dtype()) *
            static_cast<size_t>(speculate_max_draft_token_num * bsz *
                                num_chunks * num_heads * HEAD_DIM_V));
        tmp_m = allocator->Allocate(
            phi::SizeOf(paddle::DataType::FLOAT32) *
            static_cast<size_t>(speculate_max_draft_token_num * bsz *
                                num_chunks * num_heads));
        tmp_d = allocator->Allocate(
            phi::SizeOf(paddle::DataType::FLOAT32) *
            static_cast<size_t>(speculate_max_draft_token_num * bsz *
                                num_chunks * num_heads));
      }

      split_kv_kernel<<<grids, blocks, smem_size, stream>>>(
          reinterpret_cast<NV_TYPE *>(const_cast<T *>(qkv.data<T>())),
          reinterpret_cast<NV_TYPE *>(const_cast<T *>(cache_k.data<T>())),
          reinterpret_cast<NV_TYPE *>(const_cast<T *>(cache_v.data<T>())),
          shift_bias ? reinterpret_cast<NV_TYPE *>(
                           const_cast<T *>(shift_bias.get().data<T>()))
                     : nullptr,
          smooth_weight ? reinterpret_cast<NV_TYPE *>(
                              const_cast<T *>(smooth_weight.get().data<T>()))
                        : nullptr,
          seq_lens_q.data<int>(),
          seq_lens_kv.data<int>(),
          batch_ids.data<int>(),
          tile_ids_per_batch.data<int>(),
          cum_offsets.data<int>(),
          block_table.data<int>(),
          max_seq_len,
          max_dec_len,
          max_block_num_per_seq,
          softmax_scale,
          quant_max_bound,
          quant_min_bound,
          in_scale,
          chunk_size,
          reinterpret_cast<NV_TYPE *>(tmp_workspace->ptr()),
          static_cast<float *>(tmp_m->ptr()),
          static_cast<float *>(tmp_d->ptr()),
          reinterpret_cast<OUT_NV_TYPE *>(out->data<OutT>()),
          speculate_max_draft_token_num);
      // merge
      constexpr int vec_size = num_elems_per_128b<NV_TYPE>();
      if (is_decoder) {
        constexpr int blockx = HEAD_DIM_V / vec_size;
        constexpr int blocky = (128 + blockx - 1) / blockx;
        dim3 grids_merge(bsz, num_heads);
        dim3 blocks_merge(blockx, blocky);
        merge_multi_chunks_decoder_kernel<NV_TYPE,
                                          vec_size,
                                          blocky,
                                          HEAD_DIM_V,
                                          OUT_NV_TYPE,
                                          ENABLE_PREFILL>
            <<<grids_merge, blocks_merge, 0, stream>>>(
                reinterpret_cast<NV_TYPE *>(tmp_workspace->ptr()),
                static_cast<float *>(tmp_m->ptr()),
                static_cast<float *>(tmp_d->ptr()),
                seq_lens_q.data<int>(),
                seq_lens_kv.data<int>(),
                seq_lens_encoder.data<int>(),
                cum_offsets.data<int>(),
                shift_bias ? reinterpret_cast<NV_TYPE *>(
                                 const_cast<T *>(shift_bias.get().data<T>()))
                           : nullptr,
                smooth_weight ? reinterpret_cast<NV_TYPE *>(const_cast<T *>(
                                    smooth_weight.get().data<T>()))
                              : nullptr,
                reinterpret_cast<OUT_NV_TYPE *>(out->data<OutT>()),
                quant_max_bound,
                quant_min_bound,
                in_scale,
                max_seq_len,
                num_chunks,
                num_heads,
                chunk_size,
                HEAD_DIM_V);
      } else {
        constexpr int blockx = HEAD_DIM_V / vec_size;
        constexpr int blocky = (128 + blockx - 1) / blockx;
        dim3 grids_merge(min(sm_count * 4, token_num),
                         num_heads);  // 128k is too large
        dim3 blocks_merge(blockx, blocky);
        merge_multi_chunks_v2_kernel<NV_TYPE,
                                     vec_size,
                                     blocky,
                                     HEAD_DIM_V,
                                     OUT_NV_TYPE,
                                     ENABLE_PREFILL>
            <<<grids_merge, blocks_merge, 0, stream>>>(
                reinterpret_cast<NV_TYPE *>(tmp_workspace->ptr()),
                static_cast<float *>(tmp_m->ptr()),
                static_cast<float *>(tmp_d->ptr()),
                seq_lens_q.data<int>(),
                seq_lens_kv.data<int>(),
                seq_lens_encoder.data<int>(),
                padding_offsets.data<int>(),
                shift_bias ? reinterpret_cast<NV_TYPE *>(
                                 const_cast<T *>(shift_bias.get().data<T>()))
                           : nullptr,
                smooth_weight ? reinterpret_cast<NV_TYPE *>(const_cast<T *>(
                                    smooth_weight.get().data<T>()))
                              : nullptr,
                reinterpret_cast<OUT_NV_TYPE *>(out->data<OutT>()),
                quant_max_bound,
                quant_min_bound,
                in_scale,
                max_seq_len,
                num_chunks,
                num_heads,
                chunk_size,
                HEAD_DIM_V,
                token_num,
                speculate_max_draft_token_num);
      }
    }
  } else {
    constexpr uint32_t num_frags_z = BLOCK_SIZE / 16 / NUM_WARP_KV;
    constexpr uint32_t smem_size =
        ((num_frags_x + NUM_WARP_KV * num_frags_z) * HEAD_DIM_QK +
         NUM_WARP_KV * num_frags_z * HEAD_DIM_V) *
        16 * sizeof(T);
    auto split_kv_kernel =
        multi_query_append_attention_warp1_4_kernel<NV_TYPE,
                                                    true,
                                                    GROUP_SIZE,
                                                    CAUSAL,
                                                    num_warps,
                                                    NUM_WARP_Q,
                                                    NUM_WARP_KV,
                                                    HEAD_DIM_QK,
                                                    HEAD_DIM_V,
                                                    BLOCK_SIZE,
                                                    num_frags_x,
                                                    num_frags_z,
                                                    num_frags_y_qk,
                                                    num_frags_y_v,
                                                    OUT_NV_TYPE,
                                                    ENABLE_PREFILL>;
    if (smem_size >= 48 * 1024) {
      cudaFuncSetAttribute(split_kv_kernel,
                           cudaFuncAttributeMaxDynamicSharedMemorySize,
                           smem_size);
    }
    const int dev_id = 0;
    int sm_count;
    cudaDeviceGetAttribute(&sm_count, cudaDevAttrMultiProcessorCount, dev_id);

    uint32_t chunk_size = get_max_partition_size(bsz);
    if (!is_decoder) {
      chunk_size = max_seq_len;
    }
    const int num_chunks = div_up(max_dec_len, chunk_size);

    dim3 grids(num_blocks_x_cpu, num_chunks, kv_num_heads);
    dim3 blocks(32, num_warps);

    if (num_chunks <= 1) {
      auto nosplit_kv_kernel =
          multi_query_append_attention_warp1_4_kernel<NV_TYPE,
                                                      false,
                                                      GROUP_SIZE,
                                                      CAUSAL,
                                                      num_warps,
                                                      NUM_WARP_Q,
                                                      NUM_WARP_KV,
                                                      HEAD_DIM_QK,
                                                      HEAD_DIM_V,
                                                      BLOCK_SIZE,
                                                      num_frags_x,
                                                      num_frags_z,
                                                      num_frags_y_qk,
                                                      num_frags_y_v,
                                                      OUT_NV_TYPE,
                                                      ENABLE_PREFILL>;
      if (smem_size >= 48 * 1024) {
        cudaFuncSetAttribute(nosplit_kv_kernel,
                             cudaFuncAttributeMaxDynamicSharedMemorySize,
                             smem_size);
      }

      nosplit_kv_kernel<<<grids, blocks, smem_size, stream>>>(
          reinterpret_cast<NV_TYPE *>(const_cast<T *>(qkv.data<T>())),
          reinterpret_cast<NV_TYPE *>(const_cast<T *>(cache_k.data<T>())),
          reinterpret_cast<NV_TYPE *>(const_cast<T *>(cache_v.data<T>())),
          shift_bias ? reinterpret_cast<NV_TYPE *>(
                           const_cast<T *>(shift_bias.get().data<T>()))
                     : nullptr,
          smooth_weight ? reinterpret_cast<NV_TYPE *>(
                              const_cast<T *>(smooth_weight.get().data<T>()))
                        : nullptr,
          seq_lens_q.data<int>(),
          seq_lens_kv.data<int>(),
          batch_ids.data<int>(),
          tile_ids_per_batch.data<int>(),
          cum_offsets.data<int>(),
          block_table.data<int>(),
          max_seq_len,
          max_dec_len,
          max_block_num_per_seq,
          softmax_scale,
          quant_max_bound,
          quant_min_bound,
          in_scale,
          chunk_size,
          nullptr,
          nullptr,
          nullptr,
          reinterpret_cast<OUT_NV_TYPE *>(out->data<OutT>()),
          speculate_max_draft_token_num);
    } else {
      phi::Allocator::AllocationPtr tmp_workspace, tmp_m, tmp_d;
      if (is_decoder) {
        tmp_workspace = allocator->Allocate(
            phi::SizeOf(qkv.dtype()) *
            static_cast<size_t>(bsz * num_chunks * num_heads * HEAD_DIM_V));
        tmp_m = allocator->Allocate(
            phi::SizeOf(paddle::DataType::FLOAT32) *
            static_cast<size_t>(bsz * num_chunks * num_heads));
        tmp_d = allocator->Allocate(
            phi::SizeOf(paddle::DataType::FLOAT32) *
            static_cast<size_t>(bsz * num_chunks * num_heads));
      } else {
        if (ENABLE_PREFILL) {
          tmp_workspace =
              allocator->Allocate(phi::SizeOf(qkv.dtype()) *
                                  static_cast<size_t>(token_num * num_chunks *
                                                      num_heads * HEAD_DIM_V));
          tmp_m = allocator->Allocate(
              phi::SizeOf(paddle::DataType::FLOAT32) *
              static_cast<size_t>(token_num * num_chunks * num_heads));
          tmp_d = allocator->Allocate(
              phi::SizeOf(paddle::DataType::FLOAT32) *
              static_cast<size_t>(token_num * num_chunks * num_heads));
        } else {
          tmp_workspace = allocator->Allocate(
              phi::SizeOf(qkv.dtype()) *
              static_cast<size_t>(speculate_max_draft_token_num * bsz *
                                  num_chunks * num_heads * HEAD_DIM_V));
          tmp_m = allocator->Allocate(
              phi::SizeOf(paddle::DataType::FLOAT32) *
              static_cast<size_t>(speculate_max_draft_token_num * bsz *
                                  num_chunks * num_heads));
          tmp_d = allocator->Allocate(
              phi::SizeOf(paddle::DataType::FLOAT32) *
              static_cast<size_t>(speculate_max_draft_token_num * bsz *
                                  num_chunks * num_heads));
        }
      }
      split_kv_kernel<<<grids, blocks, smem_size, stream>>>(
          reinterpret_cast<NV_TYPE *>(const_cast<T *>(qkv.data<T>())),
          reinterpret_cast<NV_TYPE *>(const_cast<T *>(cache_k.data<T>())),
          reinterpret_cast<NV_TYPE *>(const_cast<T *>(cache_v.data<T>())),
          shift_bias ? reinterpret_cast<NV_TYPE *>(
                           const_cast<T *>(shift_bias.get().data<T>()))
                     : nullptr,
          smooth_weight ? reinterpret_cast<NV_TYPE *>(
                              const_cast<T *>(smooth_weight.get().data<T>()))
                        : nullptr,
          seq_lens_q.data<int>(),
          seq_lens_kv.data<int>(),
          batch_ids.data<int>(),
          tile_ids_per_batch.data<int>(),
          cum_offsets.data<int>(),
          block_table.data<int>(),
          max_seq_len,
          max_dec_len,
          max_block_num_per_seq,
          softmax_scale,
          quant_max_bound,
          quant_min_bound,
          in_scale,
          chunk_size,
          reinterpret_cast<NV_TYPE *>(tmp_workspace->ptr()),
          static_cast<float *>(tmp_m->ptr()),
          static_cast<float *>(tmp_d->ptr()),
          reinterpret_cast<OUT_NV_TYPE *>(out->data<OutT>()),
          speculate_max_draft_token_num);

      // merge
      constexpr int vec_size = num_elems_per_128b<NV_TYPE>();
      if (is_decoder) {
        constexpr int blockx = HEAD_DIM_V / vec_size;
        constexpr int blocky = (128 + blockx - 1) / blockx;
        dim3 grids_merge(bsz, num_heads);
        dim3 blocks_merge(blockx, blocky);
        merge_multi_chunks_decoder_kernel<NV_TYPE,
                                          vec_size,
                                          blocky,
                                          HEAD_DIM_V,
                                          OUT_NV_TYPE,
                                          ENABLE_PREFILL>
            <<<grids_merge, blocks_merge, 0, stream>>>(
                reinterpret_cast<NV_TYPE *>(tmp_workspace->ptr()),
                static_cast<float *>(tmp_m->ptr()),
                static_cast<float *>(tmp_d->ptr()),
                seq_lens_q.data<int>(),
                seq_lens_kv.data<int>(),
                seq_lens_encoder.data<int>(),
                cum_offsets.data<int>(),
                shift_bias ? reinterpret_cast<NV_TYPE *>(
                                 const_cast<T *>(shift_bias.get().data<T>()))
                           : nullptr,
                smooth_weight ? reinterpret_cast<NV_TYPE *>(const_cast<T *>(
                                    smooth_weight.get().data<T>()))
                              : nullptr,
                reinterpret_cast<OUT_NV_TYPE *>(out->data<OutT>()),
                quant_max_bound,
                quant_min_bound,
                in_scale,
                max_seq_len,
                num_chunks,
                num_heads,
                chunk_size,
                HEAD_DIM_V);
      } else {
        constexpr int blockx = HEAD_DIM_V / vec_size;
        constexpr int blocky = (128 + blockx - 1) / blockx;
        dim3 grids_merge(min(sm_count * 4, token_num), num_heads);
        dim3 blocks_merge(blockx, blocky);
        merge_multi_chunks_v2_kernel<NV_TYPE,
                                     vec_size,
                                     blocky,
                                     HEAD_DIM_V,
                                     OUT_NV_TYPE,
                                     ENABLE_PREFILL>
            <<<grids_merge, blocks_merge, 0, stream>>>(
                reinterpret_cast<NV_TYPE *>(tmp_workspace->ptr()),
                static_cast<float *>(tmp_m->ptr()),
                static_cast<float *>(tmp_d->ptr()),
                seq_lens_q.data<int>(),
                seq_lens_kv.data<int>(),
                seq_lens_encoder.data<int>(),
                padding_offsets.data<int>(),
                shift_bias ? reinterpret_cast<NV_TYPE *>(
                                 const_cast<T *>(shift_bias.get().data<T>()))
                           : nullptr,
                smooth_weight ? reinterpret_cast<NV_TYPE *>(const_cast<T *>(
                                    smooth_weight.get().data<T>()))
                              : nullptr,
                reinterpret_cast<OUT_NV_TYPE *>(out->data<OutT>()),
                quant_max_bound,
                quant_min_bound,
                in_scale,
                max_seq_len,
                num_chunks,
                num_heads,
                chunk_size,
                HEAD_DIM_V,
                token_num,
                speculate_max_draft_token_num);
      }
    }
  }
}

template <typename T, typename OutT>
void CascadeAppendAttentionC16Kernel(
    const AppendAttnMetaData &meta_data,
    const paddle::Tensor
        &qkv,  // [token_num, (num_heads + 2* kv_num_head) * head_dim]
    const paddle::Tensor
        &cache_k,  // [max_block_num, num_heads, block_size, head_dim]
    const paddle::Tensor
        &cache_v,  // [max_block_num, num_heads, head_dim, block_size]
    const paddle::optional<paddle::Tensor> &attn_mask,
    const paddle::optional<paddle::Tensor>
        &cache_k_scale,  // [num_kv_heads, head_dim]
    const paddle::optional<paddle::Tensor>
        &cache_v_scale,  // [num_kv_heads, head_dim]
    const paddle::optional<paddle::Tensor>
        &cache_k_zp,  // [num_kv_heads, head_dim]
    const paddle::optional<paddle::Tensor>
        &cache_v_zp,  // [num_kv_heads, head_dim]
    const paddle::optional<paddle::Tensor>
        &shift_bias,  // [num_kv_heads, head_dim]
    const paddle::optional<paddle::Tensor>
        &smooth_weight,  // [num_kv_heads, head_dim]
    const paddle::Tensor &seq_lens_q,
    const paddle::Tensor &seq_lens_kv,
    const paddle::Tensor &seq_lens_encoder,
    const paddle::Tensor &padding_offsets,
    const paddle::Tensor &cum_offsets,
    const paddle::Tensor &block_table,
    const paddle::Tensor &batch_ids,
    const paddle::Tensor &tile_ids_per_batch,
    const int num_blocks,
    const int block_shape_q,
    const int max_seq_len,
    const int max_dec_len,
    const float softmax_scale,
    const float quant_max_bound,
    const float quant_min_bound,
    const float in_scale,
    const int speculate_max_draft_token_num,
    const bool causal,
    const bool is_decoder,
    const bool enable_prefill,
    cudaStream_t &stream,
    paddle::Tensor *out) {
  const auto token_num = meta_data.token_nums;
  const auto block_size = meta_data.block_size;
  const auto bsz = meta_data.batch_size;
  const auto num_heads = meta_data.q_num_heads;
  const auto group_size = meta_data.q_num_heads / meta_data.kv_num_heads;
  const auto head_dim_qk = meta_data.head_dims;
  const auto head_dim_v = meta_data.head_dims_v;

  DISPATCH_CAUSAL(
      causal,
      CAUSAL,
      {DISPATCH_ENABLE_PREFILL(
          enable_prefill,
          ENABLE_PREFILL,
          {DISPATCH_GQA_GROUP_SIZE(
              group_size,
              GROUP_SIZE,
              {DISPATCH_HEAD_DIM(
                  head_dim_qk,
                  HEAD_DIM_QK,
                  {DISPATCH_HEAD_DIM(
                      head_dim_v,
                      HEAD_DIM_V,
                      {DISPATCH_BLOCK_SIZE(
                          block_size,
                          BLOCK_SIZE,
                          {DISPATCH_BLOCKSHAPE_Q(
                              block_shape_q, BLOCK_SHAPE_Q, NUM_WARP_Q, {
                                MultiQueryAppendAttention<T,
                                                          GROUP_SIZE,
                                                          HEAD_DIM_QK,
                                                          HEAD_DIM_V,
                                                          BLOCK_SIZE,
                                                          CAUSAL,
                                                          BLOCK_SHAPE_Q,
                                                          NUM_WARP_Q,
                                                          OutT,
                                                          ENABLE_PREFILL>(
                                    meta_data,
                                    qkv,
                                    cache_k,
                                    cache_v,
                                    attn_mask,
                                    shift_bias,
                                    smooth_weight,
                                    seq_lens_q,
                                    seq_lens_kv,
                                    seq_lens_encoder,
                                    padding_offsets,
                                    cum_offsets,
                                    block_table,
                                    batch_ids,
                                    tile_ids_per_batch,
                                    num_blocks,
                                    max_seq_len,
                                    max_dec_len,
                                    softmax_scale,
                                    quant_max_bound,
                                    quant_min_bound,
                                    in_scale,
                                    speculate_max_draft_token_num,
                                    is_decoder,
                                    stream,
                                    out);
                              })})})})})})})
}<|MERGE_RESOLUTION|>--- conflicted
+++ resolved
@@ -335,11 +335,7 @@
     produce_kv_blockwise<SharedMemFillMode::kNoFill,
                          NUM_WARPS,
                          BLOCK_SIZE,
-<<<<<<< HEAD
-                         num_frags_y_v,
-=======
                          num_frags_y_qk,
->>>>>>> ac980d3d
                          num_frags_z,
                          NUM_WARP_Q>(k_smem,
                                      &k_smem_offset_w,
