# Copyright (c) 2023 PaddlePaddle Authors. All Rights Reserved.
#
# Licensed under the Apache License, Version 2.0 (the "License");
# you may not use this file except in compliance with the License.
# You may obtain a copy of the License at
#
#     http://www.apache.org/licenses/LICENSE-2.0
#
# Unless required by applicable law or agreed to in writing, software
# distributed under the License is distributed on an "AS IS" BASIS,
# WITHOUT WARRANTIES OR CONDITIONS OF ANY KIND, either express or implied.
# See the License for the specific language governing permissions and
# limitations under the License.
from __future__ import annotations

import json
import os
import sys
import time
from abc import abstractmethod
from dataclasses import dataclass, field
from threading import Thread

import numpy as np
import paddle
import paddle.incubate.multiprocessing as mp
from paddle.base.framework import in_cinn_mode, in_pir_executor_mode, use_pir_api
from paddle.distributed import fleet

try:
    from paddlenlp.experimental.transformers import (
        EagleProposer,
        InferenceWithReferenceProposer,
    )
except:
    pass
from paddlenlp.generation import GenerationConfig, TextIteratorStreamer
from paddlenlp.peft import LoRAConfig, LoRAModel, PrefixConfig, PrefixModelForCausalLM
from paddlenlp.taskflow.utils import static_mode_guard
from paddlenlp.trainer import PdArgumentParser
from paddlenlp.transformers import (
    AutoConfig,
    AutoInferenceModelForCausalLM,
    AutoModelForCausalLM,
    AutoTokenizer,
    ChatGLMTokenizer,
    ChatGLMv2Tokenizer,
    Llama3Tokenizer,
    LlamaTokenizer,
    PretrainedConfig,
    PretrainedTokenizer,
)
from paddlenlp.trl import llm_utils
from paddlenlp.utils.env import MAX_BSZ, MAX_DRAFT_TOKENS
from paddlenlp.utils.import_utils import is_paddlenlp_ops_available
from paddlenlp.utils.log import logger


@dataclass
class PredictorArgument:
    model_name_or_path: str = field(default=None, metadata={"help": "The directory of model."})
    model_prefix: str = field(default="model", metadata={"help": "the prefix name of static model"})
    dp_degree: int = field(default=8, metadata={"help": "The data parallel degree."})
    src_length: int = field(default=1024, metadata={"help": "The max length of source text."})
    min_length: int = field(default=1, metadata={"help": "the min length for decoding."})
    max_length: int = field(default=1024, metadata={"help": "the max length for decoding."})
    top_k: int = field(default=0, metadata={"help": "top_k parameter for generation"})
    top_p: float = field(default=0.7, metadata={"help": "top_p parameter for generation"})
    temperature: float = field(default=0.95, metadata={"help": "top_p parameter for generation"})
    repetition_penalty: float = field(default=1.0, metadata={"help": "repetition penalty parameter for generation"})
    device: str = field(default="gpu", metadata={"help": "Device"})
    dtype: str = field(default=None, metadata={"help": "Model dtype"})
    lora_path: str = field(default=None, metadata={"help": "The directory of LoRA parameters. Default to None"})
    export_precache: bool = field(default=False, metadata={"help": "whether use prefix weight to do infer"})
    prefix_path: str = field(
        default=None, metadata={"help": "The directory of Prefix Tuning parameters. Default to None"}
    )
    decode_strategy: str = field(
        default="sampling",
        metadata={
            "help": "the decoding strategy of generation, which should be one of ['sampling', 'greedy_search', 'beam_search']. Default to sampling"
        },
    )
    use_flash_attention: bool = field(
        default=False,
        metadata={"help": "Whether to use flash attention"},
    )

    mode: str = field(
        default="dynamic", metadata={"help": "the type of predictor, it should be one of [dynamic, static]"}
    )
    inference_model: bool = field(default=False, metadata={"help": "whether use InferenceModel to do generation"})
    quant_type: str = field(
        default="",
        metadata={
            "help": "Quantization type. Supported values: a8w8, a8w8c8, a8w8_fp8, a8w8c8_fp8, weight_only_int4, weight_only_int8"
        },
    )
    avx_model: bool = field(
        default=False, metadata={"help": "whether use AvxModel to do generation when using cpu inference"}
    )
    avx_type: str = field(
        default=None,
        metadata={
            "help": "avx compute type. Supported values: fp16, bf16,fp16_int8\
        fp16: first_token and next_token run in fp16\
        fp16_int8 : first_token run in fp16, next token run in int8"
        },
    )
    avx_cachekv_type: str = field(
        default="fp16",
        metadata={"help": "avx cachekv type. Supported values: fp16,int8"},
    )
    batch_size: int = field(default=1, metadata={"help": "The batch size of data."})
    benchmark: bool = field(
        default=False,
        metadata={
            "help": "If benchmark set as `True`, we will force model decode to max_length, which is helpful to compute throughput. "
        },
    )
    use_fake_parameter: bool = field(default=False, metadata={"help": "use fake parameter, for ptq scales now."})
    block_attn: bool = field(default=False, metadata={"help": "whether use block attention"})
    block_size: int = field(default=64, metadata={"help": "the block size for cache_kvs."})
    cachekv_int8_type: str = field(
        default=None,
        metadata={
            "help": "If cachekv_int8_type set as `dynamic`, cache kv would be quantized to int8 dynamically. If cachekv_int8_type set as `static`, cache kv would be quantized to int8 Statically."
        },
    )

    append_attn: bool = field(default=False, metadata={"help": "whether use append attention"})

    chat_template: str = field(
        default=None,
        metadata={
            "help": "the path of `chat_template.json` file to handle multi-rounds conversation. "
            "If is None(do not set --chat_template argument), it will use the default `chat_template.json`;"
            "If is equal with `model_name_or_path`, it will use the default loading; "
            "If is directory, it will find the `chat_template.json` under the directory; If is file, it will load it."
            "If is none string, it will not use chat_template.json."
        },
    )

    total_max_length: int = field(
        default=4096, metadata={"help": "Super parameter. Maximum sequence length(encoder+decoder)."}
    )
    speculate_method: str = field(
        default=None,
        metadata={"help": "speculate method, it should be one of ['None', 'inference_with_reference', 'eagle']"},
    )
    speculate_max_draft_token_num: int = field(
        default=1,
        metadata={"help": "the max length of draft tokens for speculate method."},
    )
    speculate_max_ngram_size: int = field(default=1, metadata={"help": "the max ngram size of speculate method."})
    speculate_verify_window: int = field(
        default=2, metadata={"help": "the max length of verify window for speculate method."}
    )
    speculate_max_candidate_len: int = field(default=5, metadata={"help": "the max length of candidate tokens."})
    draft_model_name_or_path: str = field(default=None, metadata={"help": "The directory of eagle or draft model"})
    draft_model_quant_type: str = field(
        default="",
        metadata={"help": "Draft model quantization type. Reserved for future"},
    )
    return_full_hidden_states: int = field(default=False, metadata={"help": "whether return full hidden_states"})

    def __post_init__(self):
        if self.speculate_method is not None:
            self.append_attn = True
        if self.append_attn:
            self.block_attn = True
        assert (
            self.src_length + self.max_length <= self.total_max_length
        ), "src_length + max_length should smaller than total_max_length."


@dataclass
class ModelArgument:
    model_type: str = field(
        default=None,
        metadata={"help": "the type of the model, which can be one of ['gpt-3', 'ernie-3.5-se', 'llama-img2txt']"},
    )
    data_file: str = field(default=None, metadata={"help": "data file directory"})
    output_file: str = field(default="output.json", metadata={"help": "predict result file directory"})


def batchfy_text(texts, batch_size):
    batch_texts = []
    batch_start = 0
    while batch_start < len(texts):
        batch_texts += [texts[batch_start : min(batch_start + batch_size, len(texts))]]
        batch_start += batch_size
    return batch_texts


class BasePredictor:
    def __init__(self, config: PredictorArgument, tokenizer: PretrainedTokenizer = None):
        self.model_config = AutoConfig.from_pretrained(config.model_name_or_path)
        self.config: PredictorArgument = config
        if tokenizer is None:
            tokenizer = AutoTokenizer.from_pretrained(config.model_name_or_path, padding_side="left")

        self.tokenizer = tokenizer

        self.return_tensors = "pd"
        self.tensor_parallel_rank, self.tensor_parallel_degree = llm_utils.init_dist_env()
        self.model_config.tensor_parallel_rank, self.model_config.tensor_parallel_degree = (
            self.tensor_parallel_rank,
            self.tensor_parallel_degree,
        )

        try:
            self.generation_config = GenerationConfig.from_pretrained(config.model_name_or_path)
        except:
            logger.warning(
                "Can't find generation config, so it will not use generation_config field in the model config"
            )
            self.generation_config = None

    def _preprocess(self, source):

        if self.tokenizer.chat_template is not None:
            # for str -> List[str] eg. "hello"
            # for List[str] -> List[str]  eg. ["hello", "hello new"]
            # for List[List[str]] -> List[List[List[str]]]  eg. 历史对话形式,一轮
            #             [ [ "Hello, how are you?", "I'm doing great. How can I help you today?"],
            #                ["I'd like to show off how chat templating works!"], ]
            # for List[Dict] -> List[List[Dict]]  [{'role': 'user', 'content': 'hello'}, {'role': 'assistant', 'content': 'nice'}]
            #                                 ->  [[{'role': 'user', 'content': 'hello'}, {'role': 'assistant', 'content': 'nice'}]]
            if not isinstance(source, list) or not isinstance(source[0], str):
                source = [source]
            source = [self.tokenizer.apply_chat_template(sentence, tokenize=False) for sentence in source]

        return_attention_mask = False
        if len(source) > 1:
            return_attention_mask = True
        tokenized_source = self.tokenizer(
            source,
            max_length=self.config.src_length,
            truncation=True,
            return_position_ids=True if not isinstance(self.tokenizer, ChatGLMTokenizer) else False,
            return_attention_mask=return_attention_mask,
            truncation_side="left",
            return_tensors=self.return_tensors,
            padding=True,
            # when use chat_template, it should not add special tokens
            # chatglm2 prefix-tokens can not be tokenized into ids
            add_special_tokens=self.tokenizer.chat_template is None
            or isinstance(self.tokenizer, (ChatGLMv2Tokenizer, ChatGLMTokenizer)),
        )
        return tokenized_source

    @abstractmethod
    def _infer(self, inputs):
        raise NotImplementedError

    def _postprocess(self, predictions, return_tokens=False):
        decoded_predictions = self.tokenizer.batch_decode(
            predictions, skip_special_tokens=True, clean_up_tokenization_spaces=False
        )
        if return_tokens:
            return decoded_predictions, predictions
        else:
            return decoded_predictions

    def predict(self, input_texts: str | list[str], return_tokens=False):
        tokenized_source = self._preprocess(input_texts)
        predictions = self._infer(tokenized_source)
        decoded_predictions = self._postprocess(predictions, return_tokens=return_tokens)
        return decoded_predictions


class DygraphPredictor(BasePredictor):
    def __init__(self, config: PredictorArgument, tokenizer: PretrainedTokenizer = None, **kwargs):
        super().__init__(config, tokenizer)
        self.model = kwargs.get("model", None)
        if config.lora_path is not None:
            lora_config = LoRAConfig.from_pretrained(config.lora_path)
            dtype = lora_config.dtype
        elif config.prefix_path is not None:
            prefix_config = PrefixConfig.from_pretrained(config.prefix_path)
            dtype = prefix_config.dtype
        elif config.dtype is not None:
            dtype = config.dtype
        else:
            raise ValueError("Please specific the model dtype.")

        if self.model is None:
            self.model = AutoModelForCausalLM.from_pretrained(
                config.model_name_or_path,
                use_flash_attention=config.use_flash_attention,
                dtype=dtype,
                tensor_parallel_degree=self.tensor_parallel_degree,
                tensor_parallel_rank=self.tensor_parallel_rank,
            )

        if config.lora_path is not None:
            self.model = LoRAModel.from_pretrained(
                model=self.model, lora_path=config.lora_path, lora_config=lora_config
            )
            self.model.merge()
        if config.prefix_path is not None:
            prefix_tuning_params = llm_utils.get_prefix_tuning_params(self.model)
            self.model = PrefixModelForCausalLM.from_pretrained(
                model=self.model,
                prefix_path=config.prefix_path,
                postprocess_past_key_value=prefix_tuning_params["postprocess_past_key_value"],
            )
        self.model.eval()

    @paddle.no_grad()
    def _infer(self, inputs: dict[str, paddle.Tensor]):
        result = self.model.generate(
            **inputs,
            max_new_tokens=self.config.max_length,
            bos_token_id=self.tokenizer.bos_token_id,
            eos_token_id=llm_utils.get_eos_token_id(self.tokenizer, self.generation_config),
            pad_token_id=self.tokenizer.pad_token_id,
            decode_strategy=self.config.decode_strategy,
            temperature=self.config.temperature,
            top_k=self.config.top_k,
            top_p=self.config.top_p,
            repetition_penalty=self.config.repetition_penalty,
        )
        result = result[0]
        return result

    def stream_predict(self, inputs: dict[str, paddle.Tensor]):
        text_streamer = TextIteratorStreamer(self.tokenizer, skip_special_tokens=True)
        input_features = self._preprocess(inputs)
        generation_kwargs = dict(
            **input_features,
            streamer=text_streamer,
            max_new_tokens=self.config.max_length,
            bos_token_id=self.tokenizer.bos_token_id,
            eos_token_id=llm_utils.get_eos_token_id(self.tokenizer, self.generation_config),
            pad_token_id=self.tokenizer.pad_token_id,
            decode_strategy=(
                "greedy_search" if self.config.top_k == 1 and self.config.top_p == 1.0 else self.config.decode_strategy
            ),
            temperature=self.config.temperature,
            top_k=self.config.top_k,
            top_p=self.config.top_p,
            repetition_penalty=self.config.repetition_penalty,
        )
        thread = Thread(target=self.model.generate, kwargs=generation_kwargs)
        thread.start()

        return text_streamer


class StaticGraphPredictor(BasePredictor):
    def __init__(self, config: PredictorArgument, tokenizer: PretrainedTokenizer = None, **kwargs):
        super().__init__(config, tokenizer)

        inference_config = paddle.inference.Config(self.config.model_name_or_path, self.config.model_prefix)

        if self.config.device == "gpu":
            # set GPU configs accordingly
            inference_config.enable_use_gpu(100, 0)
        elif self.config.device == "cpu":
            # set CPU configs accordingly,
            # such as enable_mkldnn, set_cpu_math_library_num_threads
            inference_config.disable_gpu()
        inference_config.disable_glog_info()
        inference_config.enable_new_executor()
        # remove `gpu_cpu_map_matmul_v2_to_matmul_pass` to avoid mapping matmul_v2 -> matmul op
        if config.dtype == "bfloat16":
            inference_config.delete_pass("gpu_cpu_map_matmul_v2_to_matmul_pass")
        if in_pir_executor_mode():
            inference_config.enable_new_ir()
            if in_cinn_mode():
                inference_config.enable_cinn()

        with static_mode_guard():
            self.predictor = paddle.inference.create_predictor(inference_config)

        self.return_tensors = "np"

    def _preprocess(self, input_text: str | list[str]):
        inputs = super()._preprocess(input_text)
        inputs["max_new_tokens"] = np.array(self.config.max_length, dtype="int64")

        inputs["top_p"] = np.array(self.config.top_p, dtype="float32")
        inputs["temperature"] = np.array(self.config.temperature, dtype="float32")
        inputs["top_k"] = np.array(self.config.top_k, dtype="int64")
        inputs["repetition_penalty"] = np.array(self.config.repetition_penalty, dtype="float32")

        return inputs

    def _infer(self, inputs: dict[str, np.ndarray]):
        for name in self.predictor.get_input_names():
            self.predictor.get_input_handle(name).copy_from_cpu(inputs[name])

        self.predictor.run()
        output_names = self.predictor.get_output_names()
        output_handle = self.predictor.get_output_handle(output_names[0])
        results = output_handle.copy_to_cpu()
        # the first result is decoding_ids
        decoded_ids = results.tolist()
        return decoded_ids


class InferencePredictorMixin(BasePredictor):
    def __init__(self, config: PredictorArgument, tokenizer: PretrainedTokenizer):
        BasePredictor.__init__(self, config, tokenizer)

        self.architectures = self.model_config.architectures[0].lower()

        self.dtype = config.dtype or self.model_config.dtype
        self.pre_ids = paddle.full([config.batch_size, config.total_max_length], -1, dtype="int64")

        if config.device == "cpu" and config.avx_model:
            assert (
                "llama" in self.architectures and self.model_config.model_type != "llama-img2txt"
            ), "avx_mode only support llama now"
            self.cache_kvs = None
            self.attention_mask = None
            self.tgt_generation_mask = None
            self.tgt_pos = None
        else:
            self.cache_kvs = [paddle.zeros(shape, dtype=self.dtype) for shape in self.cache_kvs_shape]
            self.num_layers, self.num_attention_heads, self.head_dim = (
                len(self.cache_kvs),
                self.cache_kvs[0].shape[-3],
                self.cache_kvs[0].shape[-1],
            )
            self.tgt_generation_mask = paddle.ones(
                shape=[config.batch_size, 1, 1, config.total_max_length],
                dtype=self.dtype,
            )
            if "chatglm" in self.architectures:
                self.attention_mask = paddle.ones(
                    shape=(config.batch_size, 1, config.total_max_length, config.total_max_length),
                    dtype=self.dtype,
                )
                self.tgt_pos = paddle.ones(
                    shape=[config.batch_size, 2, 1],
                    dtype="int64",
                )
            else:
                self.attention_mask = paddle.zeros(
                    shape=(config.batch_size, 1, config.total_max_length, config.total_max_length),
                    dtype=self.dtype,
                )
            if config.export_precache:
                if config.prefix_path:
                    prefix_cache = (
                        paddle.to_tensor(np.load(f"{config.prefix_path}/pre_caches.npy"))
                        .astype(self.dtype)
                        .unsqueeze(2)
                    )
                    prefix_cache = paddle.expand(
                        prefix_cache,
                        [
                            self.num_layers,
                            2,
                            config.batch_size,
                            self.num_attention_heads,
                            prefix_cache.shape[-2],
                            self.head_dim,
                        ],
                    )
                    self.pre_caches = [
                        item.squeeze_(0) for item in paddle.split(prefix_cache, self.num_layers, axis=0)
                    ]
                else:
                    prefix_cache = paddle.zeros(
                        [self.num_layers, 2, config.batch_size, self.num_attention_heads, 128, self.head_dim],
                        dtype=self.dtype,
                    )
                    self.pre_caches = [
                        item.squeeze_(0) for item in paddle.split(prefix_cache, self.num_layers, axis=0)
                    ]

    def _postprocess(self, predictions, return_tokens=False):
        if paddle.distributed.get_rank() == 0:
            tokens: np.ndarray = llm_utils.load_real_time_tokens()
            decoded_predictions = self.tokenizer.batch_decode(
                tokens.tolist(), skip_special_tokens=True, clean_up_tokenization_spaces=False
            )
            if return_tokens:
                return decoded_predictions, tokens.tolist()
            else:
                return decoded_predictions
        else:
            return None

    def _preprocess(self, source):
        if self.attention_mask is not None:
            self.attention_mask[:] = 0
        if self.tgt_generation_mask is not None:
            self.tgt_generation_mask[:] = 1
        pre_caches_length = 0 if not self.config.export_precache else self.pre_caches[0].shape[-2]

        if self.tokenizer.chat_template is not None:
            if not isinstance(source, list) or not isinstance(source[0], str):
                source = [source]
            source = [self.tokenizer.apply_chat_template(sentence, tokenize=False) for sentence in source]

        inputs = llm_utils.dybatch_preprocess(
            self.tokenizer,
            source,
            self.config.src_length,
            self.config.max_length,
            self.architectures,
            top_p=self.config.top_p,
            temperature=self.config.temperature,
            eos_token_id=llm_utils.get_eos_token_id(self.tokenizer, self.generation_config),
            benchmark=self.config.benchmark,
            pre_caches_length=pre_caches_length,
        )

        if "chatglmforcausallm" == self.architectures.lower():
            if inputs["input_ids"].shape[0] < self.config.batch_size:
                self.tgt_pos = self.tgt_pos[: inputs["input_ids"].shape[0]]
            for i in range(inputs["input_ids"].shape[0]):
                length = inputs["seq_len_encoder"][i][0]
                if self.attention_mask is not None:
                    self.attention_mask[i, 0, :length, :length] = 1
                    self.attention_mask[i, 0, : length - 1, length - 1] = 0
                if self.tgt_pos is not None:
                    self.tgt_pos[i, 0, 0] = paddle.to_tensor([length], dtype="int64")

                if pre_caches_length > 0:
                    prefix_attention_mask = paddle.ones(
                        [1, length, pre_caches_length], dtype=self.attention_mask.dtype
                    )
                    post_attention_mask = paddle.ones(
                        shape=(length, length), dtype=self.attention_mask.dtype
                    ).unsqueeze_(axis=0)
                    post_attention_mask[0, : length - 1, length - 1] = 0
                    self.attention_mask[i, 0, :length, : length + pre_caches_length] = paddle.concat(
                        [prefix_attention_mask, post_attention_mask], axis=2
                    )

            inputs["tgt_pos"] = self.tgt_pos
        elif "bloom" in self.architectures:
            for i in range(inputs["input_ids"].shape[0]):
                length = inputs["seq_len_encoder"][i][0]
                if self.attention_mask is not None:
                    self.attention_mask[i, :, :length, :length] = paddle.tril(
                        paddle.ones(shape=(length, length), dtype=self.config.dtype)
                    )
                if pre_caches_length > 0:
                    if self.config.prefix_path is None:
                        prefix_attention_mask = paddle.zeros([1, length, pre_caches_length], dtype=self.config.dtype)
                    else:
                        prefix_attention_mask = paddle.ones([1, length, pre_caches_length], dtype=self.config.dtype)
                    post_attention_mask = paddle.tril(
                        paddle.ones(shape=(length, length), dtype=self.config.dtype)
                    ).unsqueeze_(axis=0)
                    if self.attention_mask is not None:
                        self.attention_mask[i, :, :length, : length + pre_caches_length] = paddle.concat(
                            [prefix_attention_mask, post_attention_mask], axis=2
                        )

            inputs["tgt_pos"] = inputs["tgt_pos"] + pre_caches_length
            # alibi encoder
            alibi_slopes = llm_utils.get_alibi_slopes(self.model_config.n_head)
            inputs["position_ids"] = paddle.to_tensor(alibi_slopes, dtype="float32")
            arange_tensor_encoder = paddle.arange(self.config.total_max_length, dtype=self.config.dtype)
            alibi = (alibi_slopes[None, :, None, None] * arange_tensor_encoder).astype(self.config.dtype)

            if self.model_config.tensor_parallel_degree > 1:
                block_size = self.model_config.n_head // self.model_config.tensor_parallel_degree
                alibi = alibi[
                    :,
                    self.model_config.tensor_parallel_rank
                    * block_size : (self.model_config.tensor_parallel_rank + 1)
                    * block_size,
                ]
                alibi = alibi.reshape([self.config.batch_size, block_size, 1, self.config.max_length])
                inputs["position_ids"] = inputs["position_ids"][
                    self.model_config.tensor_parallel_rank
                    * block_size : (self.model.config.tensor_parallel_rank + 1)
                    * block_size
                ]

            alibi_encoder = alibi.expand(
                [
                    self.config.batch_size,
                    self.model_config.n_head // self.model_config.tensor_parallel_degree,
                    self.config.total_max_length,
                    self.config.total_max_length,
                ]
            )
            # only generate valid encoder attention mask, other place set 0.
            alibi_encoder[i, :, length:, length:] = 0

            alibi_decoder = alibi.expand(
                [
                    self.config.batch_size,
                    self.model_config.n_head // self.model_config.tensor_parallel_degree,
                    1,
                    self.config.total_max_length,
                ]
            )
            self.attention_mask = (
                alibi_encoder + (1 - self.attention_mask) * paddle.finfo(self.attention_mask.dtype).min
            )
            self.tgt_generation_mask = (
                alibi_decoder + (1 - self.tgt_generation_mask) * paddle.finfo(self.tgt_generation_mask.dtype).min
            )

        else:
            for i in range(inputs["input_ids"].shape[0]):
                length = inputs["seq_len_encoder"][i][0]
                if self.attention_mask is not None:
                    self.attention_mask[i, 0, :length, :length] = paddle.tril(
                        paddle.ones(shape=(length, length), dtype=self.config.dtype)
                    )

                if pre_caches_length > 0:
                    if self.config.prefix_path is None:
                        prefix_attention_mask = paddle.zeros(
                            [1, length, pre_caches_length], dtype=self.attention_mask.dtype
                        )
                    else:
                        prefix_attention_mask = paddle.ones(
                            [1, length, pre_caches_length], dtype=self.attention_mask.dtype
                        )
                    post_attention_mask = paddle.tril(
                        paddle.ones(shape=(length, length), dtype=self.attention_mask.dtype)
                    ).unsqueeze_(axis=0)
                    if self.attention_mask is not None:
                        self.attention_mask[i, 0, :length, : length + pre_caches_length] = paddle.concat(
                            [prefix_attention_mask, post_attention_mask], axis=2
                        )

        inputs["pre_ids"] = self.pre_ids
        inputs["attention_mask"] = self.attention_mask
        inputs["tgt_generation_mask"] = self.tgt_generation_mask

        if self.config.device == "cpu" and self.config.avx_model:
            inputs.pop("position_ids")
            inputs.pop("tgt_pos")
            inputs.pop("attention_mask")
            inputs.pop("tgt_generation_mask")

        if pre_caches_length > 0:
            if self.config.mode == "dynamic":
                inputs["pre_caches"] = self.pre_caches
            else:
                for i in range(len(self.pre_caches)):
                    inputs["pre_caches_{}".format(i)] = self.pre_caches[i].numpy()

        return inputs


class StaticGraphInferencePredictor(InferencePredictorMixin):
    def __init__(
        self,
        config: PredictorArgument,
        tokenizer: PretrainedTokenizer = None,
        **kwargs,
    ):
        self.cache_kvs_shape = kwargs.get("cache_kvs_shape", None)
        if self.cache_kvs_shape is None:
            raise ValueError("cache_kvs_shape should be provided for StaticGraphInferencePredictor")
        InferencePredictorMixin.__init__(self, config, tokenizer)

        self.predictor = self._create_predictor(config)

    def _create_predictor(self, predictor_args: PredictorArgument):
        if not is_paddlenlp_ops_available():
            raise ValueError(
                "you should install the paddlenlp ops to run inference predictor, "
                "https://github.com/PaddlePaddle/PaddleNLP/blob/develop/csrc/README.md"
            )

        infer_model_path = llm_utils.get_infer_model_path(
            predictor_args.model_name_or_path, predictor_args.model_prefix
        )
        if use_pir_api():
            config = paddle.inference.Config(infer_model_path + ".json", infer_model_path + ".pdiparams")
        else:
            config = paddle.inference.Config(infer_model_path + ".pdmodel", infer_model_path + ".pdiparams")

        config.switch_ir_optim(True)
        # remove `gpu_cpu_map_matmul_v2_to_matmul_pass` to avoid mapping matmul_v2 -> matmul op
        if predictor_args.dtype == "bfloat16":
            config.delete_pass("gpu_cpu_map_matmul_v2_to_matmul_pass")

        if predictor_args.device in paddle.device.get_all_custom_device_type():
            device_id = int(os.environ.get("FLAGS_selected_{}s".format(predictor_args.device), 0))
            config.enable_custom_device(predictor_args.device, device_id)
        elif predictor_args.device == "xpu":
            raise ValueError(
                "you should export xpu static model with --block_attn flag and use predictor with --block_attn too"
                "https://github.com/PaddlePaddle/PaddleNLP/blob/develop/llm/docs/inference.md"
            )
        elif predictor_args.device == "cpu" and predictor_args.avx_model:
            config.disable_gpu()
            config.enable_new_ir()
            config.disable_mkldnn()
            config.disable_glog_info()
        else:
            device_id = int(os.environ.get("FLAGS_selected_gpus", 0))
            config.enable_use_gpu(100, device_id)
        config.enable_new_executor()

        predictor = paddle.inference.create_predictor(config)
        return predictor

    @paddle.no_grad()
    def _infer(self, inputs):
        for k, v in inputs.items():
            input_tensor = self.predictor.get_input_handle(k)

            if "mask" in k or "position" in k:
                input_tensor.share_external_data(v)
            else:
                if paddle.is_tensor(v):
                    v = v.numpy()
                input_tensor.copy_from_cpu(v)

        for i in range(len(self.cache_kvs_shape)):
            input_tensor = self.predictor.get_input_handle("cache_kvs_" + str(i))
            input_tensor.share_external_data(self.cache_kvs[i])
        input_tensor = self.predictor.get_input_handle("pre_ids")
        input_tensor.share_external_data(self.pre_ids)

        self.predictor.run()


class DygraphInferencePredictor(InferencePredictorMixin):
    def __init__(
        self,
        config: PredictorArgument,
        tokenizer: PretrainedTokenizer = None,
        **kwargs,
    ):
        model = kwargs.get("model", None)
        if model is None:
            raise ValueError("model should be provided for DygraphInferencePredictor")
        self.cache_kvs_shape = model.get_cache_kvs_shape(model.config, config.batch_size, config.total_max_length)
        InferencePredictorMixin.__init__(self, config, tokenizer)
        self.model = model

    @paddle.no_grad()
    def _infer(self, inputs: dict[str, paddle.Tensor]):
        for key in inputs.keys():
            if paddle.is_tensor(inputs[key]):
                continue
            if isinstance(inputs[key], list):
                if paddle.is_tensor(inputs[key]):
                    continue
                inputs[key] = [paddle.to_tensor(item) for item in inputs[key]]
            else:
                inputs[key] = paddle.to_tensor(inputs[key])

        inputs["cache_kvs"] = self.cache_kvs
        return self.model.generate(
            **inputs,
        )


class BlockInferencePredictorMixin(BasePredictor):
    def __init__(self, config: PredictorArgument, tokenizer: PretrainedTokenizer):
        BasePredictor.__init__(self, config, tokenizer)

        self.num_layers = len(self.cache_kvs_shape) // 2
        self.num_attention_heads = self.cache_kvs_shape[0][-3]
        self.head_dim = self.cache_kvs_shape[0][-1]
        self.max_block_nums = self.cache_kvs_shape[0][0]
        self.batch_size = config.batch_size
        self.model_name_or_path = config.model_name_or_path

        self.architectures = self.model_config.architectures[0].lower()

        self.dtype = config.dtype or self.model_config.dtype

        self.rope_theta = self.model_config.get("rope_theta", 10000.0)
        self.rope_scaling = self.model_config.get("rope_scaling", None)

        self.pre_cache_length = 0

        if config.export_precache:
            pre_cache_npy = np.load(config.prefix_path)
            self.pre_cache_length = pre_cache_npy.shape[-2]
            config.max_length -= self.pre_cache_length
            self.pre_caches = [
                paddle.zeros(
                    [config.batch_size, self.num_attention_heads, self.pre_cache_length, self.head_dim],
                    dtype=self.dtype,
                )
                for _ in range(2 * self.num_layers)
            ]
            for i in range(self.num_layers):
                self.pre_caches[2 * i][:, :, :, :] = paddle.to_tensor(pre_cache_npy[i][0], dtype=self.dtype).unsqueeze(
                    0
                )
                self.pre_caches[2 * i + 1][:, :, :, :] = paddle.to_tensor(
                    pre_cache_npy[i][1], dtype=self.dtype
                ).unsqueeze(0)

            self.pre_cache_mask = paddle.zeros(
                shape=[config.batch_size, 1, config.src_length, config.src_length + self.pre_cache_length],
                dtype=config.dtype,
            )
            self.pre_cache_mask[:, :, :, : self.pre_cache_length] = 1
            self.pre_cache_mask[:, :, :, self.pre_cache_length :] = paddle.tril(
                paddle.ones(shape=[config.batch_size, 1, config.src_length, config.src_length], dtype=config.dtype)
            )

        if config.cachekv_int8_type == "dynamic":
            self.k_quant_scales = [
                paddle.zeros([config.batch_size, self.num_attention_heads], dtype="float32")
                for _ in range(self.num_layers)
            ]
            self.v_quant_scales = [
                paddle.zeros([config.batch_size, self.num_attention_heads], dtype="float32")
                for _ in range(self.num_layers)
            ]
            self.k_dequant_scales = [
                paddle.zeros([config.batch_size, self.num_attention_heads], dtype="float32")
                for _ in range(self.num_layers)
            ]
            self.v_dequant_scales = [
                paddle.zeros([config.batch_size, self.num_attention_heads], dtype="float32")
                for _ in range(self.num_layers)
            ]

    def pad_batch_data(self, insts):
        """Pad the instances to the max sequence length in batch."""
        seq_lens = []
        for i, inst in enumerate(insts):
            length = len(inst)
            seq_lens.append(length)
            self.input_ids[i, :length] = np.array(inst)
        return seq_lens

    def init_model_inputs(self, config: PredictorArgument):
        self.input_ids = paddle.full(
            shape=[config.batch_size, config.total_max_length], fill_value=self.tokenizer.pad_token_id, dtype="int64"
        )
        self.model_inputs = {}

        if config.export_precache:
            self.model_inputs["src_mask"] = (self.pre_cache_mask - 1) * 1e4

        self.model_inputs["block_tables"] = paddle.full(
            shape=[config.batch_size, (config.total_max_length + config.block_size - 1) // config.block_size],
            fill_value=-1,
            dtype="int32",
        )
        self.model_inputs["top_p"] = paddle.full(
            shape=[config.batch_size, 1], fill_value=config.top_p, dtype="float32"
        )
        self.model_inputs["temperature"] = paddle.full(
            shape=[config.batch_size, 1], fill_value=config.temperature, dtype="float32"
        )
        self.model_inputs["eos_token_id"] = paddle.to_tensor(
            np.array(llm_utils.get_eos_token_id(self.tokenizer, self.generation_config)).reshape(-1, 1).astype("int64")
        )
        self.model_inputs["penalty_score"] = paddle.full(
            shape=[config.batch_size, 1], fill_value=config.repetition_penalty, dtype="float32"
        )
        self.model_inputs["frequency_score"] = paddle.full(
            shape=[config.batch_size, 1], fill_value=0.0, dtype="float32"
        )
        self.model_inputs["presence_score"] = paddle.full(
            shape=[config.batch_size, 1], fill_value=0.0, dtype="float32"
        )
        self.model_inputs["min_length"] = paddle.full(
            shape=[config.batch_size, 1], fill_value=config.min_length, dtype="int64"
        )
        self.model_inputs["max_length"] = paddle.full(
            shape=[config.batch_size, 1], fill_value=config.max_length, dtype="int64"
        )
        self.model_inputs["rope_emb"] = llm_utils.get_rotary_position_embedding(
            paddle.arange(config.total_max_length).reshape((1, -1)), self.head_dim, self.rope_theta, self.rope_scaling
        )
        self.model_inputs["bad_tokens"] = paddle.to_tensor([-1], dtype="int64")
        self.model_inputs["is_block_step"] = paddle.full(shape=[config.batch_size], fill_value=False, dtype="bool")

        # bloom model needs src_mask and tgt_mask!
        if "bloom" in self.architectures:
            lower_one_tril = paddle.tril(
                paddle.ones(shape=(config.total_max_length, config.total_max_length), dtype=self.dtype)
            )
            lower_one_tril = lower_one_tril[None, None, :, :]
            self.model_inputs["src_mask"] = lower_one_tril.tile([config.batch_size, 1, 1, 1])
            self.model_inputs["tgt_mask"] = paddle.full(
                shape=[config.batch_size, 1, 1, config.total_max_length], fill_value=1, dtype=self.dtype
            )
            arange_tensor_encoder = paddle.arange(config.total_max_length).astype(self.dtype)
            alibi_slopes = llm_utils.get_alibi_slopes(self.num_attention_heads)
            alibi = alibi_slopes[None, :, None, None] * arange_tensor_encoder
            alibi_encoder = alibi.tile([config.batch_size, 1, config.total_max_length, 1])
            alibi_decoder = alibi.tile(
                [
                    config.batch_size,
                    1,
                    1,
                    1,
                ]
            )
            # self.model_inputs["src_mask/tgt_mask"] is read only, will not be updated!
            self.model_inputs["src_mask"] = (
                alibi_encoder + (1 - self.model_inputs["src_mask"]) * paddle.finfo(self.dtype).min
            ).cast(self.dtype)
            self.model_inputs["tgt_mask"] = (
                alibi_decoder + (1 - self.model_inputs["tgt_mask"]) * paddle.finfo(self.dtype).min
            ).cast(self.dtype)
        elif config.device == "npu" and self.model_config.get("alibi", False):
            lower_one_tril = paddle.tril(
                paddle.ones(shape=(config.total_max_length, config.total_max_length), dtype=self.dtype)
            )
            lower_one_tril = lower_one_tril[None, None, :, :]
            src_mask = lower_one_tril.tile([config.batch_size, 1, 1, 1])
            tgt_mask = paddle.full(
                shape=[config.batch_size, 1, 1, config.total_max_length], fill_value=1, dtype=self.dtype
            )
            arange_tensor_encoder = paddle.arange(config.total_max_length).astype(self.dtype)
            alibi_slopes = llm_utils.get_alibi_slopes(self.num_attention_heads)
            alibi = alibi_slopes[None, :, None, None] * arange_tensor_encoder
            alibi_encoder = alibi.tile([config.batch_size, 1, config.total_max_length, 1])
            alibi_decoder = alibi.tile(
                [
                    config.batch_size,
                    1,
                    1,
                    1,
                ]
            )
            # self.model_inputs["src_mask/tgt_mask"] is read only, will not be updated!
            src_mask = (alibi_encoder + (1 - src_mask) * paddle.finfo(self.dtype).min).cast(self.dtype)
            tgt_mask = (alibi_decoder + (1 - tgt_mask) * paddle.finfo(self.dtype).min).cast(self.dtype)
            self.model_inputs["rope_emb"] = paddle.concat([src_mask.reshape([-1]), tgt_mask.reshape([-1])])

    def _preprocess(self, input_text: list[str]):
        len_input_text = len(input_text)
        if len_input_text < self.batch_size:
            padding_len = self.batch_size - len_input_text
            input_text += [""] * padding_len
            assert len(input_text) == self.batch_size

        if self.tokenizer.chat_template is not None:
            if not isinstance(input_text, list) or not isinstance(input_text[0], str):
                input_text = [input_text]
            input_text = [self.tokenizer.apply_chat_template(sentence, tokenize=False) for sentence in input_text]

        input_ids = []
        for text in input_text:
            tokens = self.tokenizer(
                text,
                return_tensors="np",
                padding=True,
                truncation=True,
                max_length=self.config.src_length,
                # if use chat_template, it will not add special_tokens
                add_special_tokens=self.tokenizer.chat_template is None
                or isinstance(self.tokenizer, (ChatGLMv2Tokenizer, ChatGLMTokenizer)),
            )
            input_ids.append(tokens["input_ids"][0])

        self.seq_lens = self.pad_batch_data(input_ids)
        self.model_inputs["input_ids"] = self.input_ids

        self.model_inputs["block_tables"][:][:] = -1
        free_list = list(range(self.max_block_nums))
        for i in range(self.config.batch_size):
            for j in range(
                (self.seq_lens[i] + self.config.max_length + self.config.block_size - 1) // self.config.block_size
            ):
                used_block_id = free_list.pop()
                self.model_inputs["block_tables"][i, j] = used_block_id

        self.model_inputs["seq_lens_this_time"] = paddle.to_tensor(
            np.array(self.seq_lens).astype("int32").reshape(-1, 1)
        )
        self.model_inputs["seq_lens_encoder"] = paddle.to_tensor(
            np.array(self.seq_lens).astype("int32").reshape(-1, 1)
        )
        self.model_inputs["seq_lens_decoder"] = paddle.full(
            shape=[self.config.batch_size, 1], fill_value=0, dtype="int32"
        )
        self.model_inputs["step_idx"] = paddle.full(shape=[self.config.batch_size, 1], fill_value=0, dtype="int64")
        self.model_inputs["not_need_stop"] = paddle.full(shape=[1], fill_value=True, dtype="bool")
        self.model_inputs["stop_flags"] = paddle.full(
            shape=[self.config.batch_size, 1], fill_value=False, dtype="bool"
        )
        self.model_inputs["stop_nums"] = paddle.full(shape=[1], fill_value=self.config.batch_size, dtype="int64")
        self.model_inputs["pre_ids"] = paddle.full(
            shape=[self.config.batch_size, self.config.max_length], fill_value=-1, dtype="int64"
        )
        self.model_inputs["next_tokens"] = paddle.full(shape=[self.config.batch_size, 1], fill_value=-1, dtype="int64")

        # speculative decoding related parameters
        if self.config.speculate_method is not None:
            self.model_inputs["accept_tokens"] = paddle.full(
                shape=[self.config.batch_size, self.config.speculate_max_draft_token_num + 1],
                fill_value=0,
                dtype="int64",
            )
            self.model_inputs["accept_num"] = paddle.full(shape=[self.config.batch_size], fill_value=0, dtype="int32")
            self.model_inputs["draft_tokens"] = paddle.full(
                shape=[self.config.batch_size, self.config.speculate_max_draft_token_num + 1],
                fill_value=0,
                dtype="int64",
            )
            self.model_inputs["actual_draft_token_num"] = paddle.full(
                shape=[self.config.batch_size], fill_value=self.config.speculate_max_draft_token_num, dtype="int32"
            )

            self.proposer.input_ids_cpu = self.model_inputs["input_ids"].to("cpu", blocking=False)
            for bid in range(self.config.batch_size):
                self.model_inputs["pre_ids"][bid, 0] = self.model_inputs["input_ids"][bid][
                    self.seq_lens[bid] - 1
                ]  # get the last token before padding of this batch

        if self.config.mode == "static":
            for k, v in self.model_inputs.items():
                v.name = k


class DygraphBlockInferencePredictor(BlockInferencePredictorMixin):
    def __init__(self, config: PredictorArgument, tokenizer: PretrainedTokenizer = None, **kwargs):
        model = kwargs.get("model", None)
        self.return_full_hidden_states = config.return_full_hidden_states
        if model is None:
            raise ValueError("model should be provided for DygraphBlockInferencePredictor")
        self.cache_kvs_shape = model.get_cache_kvs_shape(model.config, config.batch_size)
        BlockInferencePredictorMixin.__init__(self, config, tokenizer)

        cachekv_dtype = self.dtype if config.cachekv_int8_type is None else "uint8"
        self.cache_kvs = [paddle.zeros(shape, dtype=cachekv_dtype) for shape in self.cache_kvs_shape]

        self.model = model

        self.init_model_inputs(config)
        if config.export_precache:
            self.model_inputs["pre_caches"] = self.pre_caches
        if config.cachekv_int8_type == "dynamic":
            self.model_inputs["k_quant_scales"] = self.k_quant_scales
            self.model_inputs["v_quant_scales"] = self.v_quant_scales
            self.model_inputs["k_dequant_scales"] = self.k_dequant_scales
            self.model_inputs["v_dequant_scales"] = self.v_dequant_scales

        self.model_inputs["cache_kvs"] = self.cache_kvs

        # init speculate components
        if config.speculate_method == "inference_with_reference":
            self.proposer = InferenceWithReferenceProposer(
                config.speculate_max_draft_token_num,
                config.speculate_max_ngram_size,
                config.batch_size,
                config.max_length,
            )
        elif config.speculate_method == "eagle":
            self.proposer = EagleProposer(args=config)
        else:
            self.proposer = None

    @paddle.no_grad()
    def _infer(self, inputs: dict[str, paddle.Tensor]):
        return self.model.generate(
            **inputs,
        )

    @paddle.no_grad()
    def predict(self, input_texts: list[str], return_tokens=False):
        self._preprocess(input_texts)

        result_queue = mp.Queue()
        tensor_queue = mp.Queue()
        done_event = mp.Event()

        # whether speculative decoding
        if self.proposer is None:
            read_res_func = llm_utils.read_res
            output_tensor_shape = [MAX_BSZ + 2, 1]
        else:
            read_res_func = llm_utils.speculate_read_res
            output_tensor_shape = [MAX_BSZ * MAX_DRAFT_TOKENS + MAX_BSZ + 2, 1]

        read_res_process = mp.Process(
            target=read_res_func, args=[self.model_name_or_path, tensor_queue, result_queue, done_event]
        )
        if self.tensor_parallel_rank == 0:
            read_res_process.start()

        output_tensor = paddle.full(shape=output_tensor_shape, fill_value=2, dtype="int64").cpu()

        tensor_queue.put(output_tensor)
        if self.tensor_parallel_rank == 0:
            done_event.wait()
        s_time = time.time()
        while self.model_inputs["not_need_stop"]:
            # whether speculative decoding
            if self.proposer is not None:
                self.proposer.run(
                    self.model_inputs,
                    real_batch_size=self.batch_size,
                    seq_lens_this_time=self.model_inputs["seq_lens_this_time"],
                )
            if self.return_full_hidden_states:
                self.full_hidden_states = self._infer(self.model_inputs)
            else:
                self._infer(self.model_inputs)
        logger.info(f"running spend {time.time()  -  s_time}")

        if self.tensor_parallel_rank == 0:
            outputs = []
            output_tokens = []
            while len(outputs) < len(input_texts):
                result = result_queue.get(timeout=1)
                outputs.append(result[-1])
                output_tokens.append(result[-2])

            read_res_process.terminate()

            if return_tokens:
                return outputs, output_tokens
            else:
                return outputs


class StaticGraphBlockInferencePredictor(BlockInferencePredictorMixin):
    def __init__(
        self,
        config: PredictorArgument,
        tokenizer: PretrainedTokenizer = None,
        **kwargs,
    ):
        self.cache_kvs_shape = kwargs.get("cache_kvs_shape", None)
        self.model_args = kwargs.get("model_args", None)
        self.return_full_hidden_states = config.return_full_hidden_states
        self.full_hidden_states = None
        if self.cache_kvs_shape is None:
            raise ValueError("cache_kvs_shape should be provided for StaticGraphBlockInferencePredictor")
        BlockInferencePredictorMixin.__init__(self, config, tokenizer)

        self._create_predictor(config)

        self.init_model_inputs(config)

        if config.export_precache:
            for i in range(self.num_layers):
                self.model_inputs["pre_caches_{}".format(i)] = self.pre_caches[i]

        cachekv_dtype = config.dtype if config.cachekv_int8_type is None else "uint8"
        for i in range(len(self.cache_kvs_shape) // 2):
            self.model_inputs["key_caches_{}".format(i)] = paddle.zeros(
                self.cache_kvs_shape[2 * i], dtype=cachekv_dtype
            )
            self.model_inputs["value_caches_{}".format(i)] = paddle.zeros(
                self.cache_kvs_shape[2 * i + 1], dtype=cachekv_dtype
            )

        for i in range(self.num_layers):
            if self.config.cachekv_int8_type == "dynamic":
                self.model_inputs["k_quant_scales_" + str(i)] = self.k_quant_scales[i]
                self.model_inputs["v_quant_scales_" + str(i)] = self.v_quant_scales[i]
                self.model_inputs["k_dequant_scales_" + str(i)] = self.k_dequant_scales[i]
                self.model_inputs["v_dequant_scales_" + str(i)] = self.v_dequant_scales[i]

        # init speculate components
        if config.speculate_method == "inference_with_reference":
            self.proposer = InferenceWithReferenceProposer(
                config.speculate_max_draft_token_num,
                config.speculate_max_ngram_size,
                config.batch_size,
                config.max_length,
            )
        elif config.speculate_method == "eagle":
            self.proposer = EagleProposer(
                args=config,
                model_args=self.model_args,
            )
        else:
            self.proposer = None

    def _create_predictor(self, predictor_args: PredictorArgument):
        if not is_paddlenlp_ops_available():
            raise ValueError(
                "you should install the paddlenlp ops to run inference predictor, "
                "https://github.com/PaddlePaddle/PaddleNLP/blob/develop/csrc/README.md"
            )

        infer_model_path = llm_utils.get_infer_model_path(
            predictor_args.model_name_or_path, predictor_args.model_prefix
        )

        if use_pir_api():
            config = paddle.inference.Config(infer_model_path + ".json", infer_model_path + ".pdiparams")
        else:
            config = paddle.inference.Config(infer_model_path + ".pdmodel", infer_model_path + ".pdiparams")

        config.switch_ir_optim(False)
        if predictor_args.device in paddle.device.get_all_custom_device_type():
            device_id = int(os.environ.get("FLAGS_selected_{}s".format(predictor_args.device), 0))
            config.enable_custom_device(predictor_args.device, device_id)
        elif predictor_args.device == "xpu":
            config.enable_xpu()
            device_id = int(os.environ.get("FLAGS_selected_xpus", 0))
            config.set_xpu_device_id(device_id)
            xpu_config = paddle.inference.XpuConfig()
            xpu_config.device_id = device_id
            xpu_config.l3_size = 63 * 1024 * 1024
            xpu_config.l3_autotune_size = 63 * 1024 * 1024
            config.set_xpu_config(xpu_config)
            config.switch_ir_optim(True)
            config.enable_memory_optim()
        else:
            device_id = int(os.environ.get("FLAGS_selected_gpus", 0))
            config.enable_use_gpu(100, device_id)

        if predictor_args.device == "npu":
            import paddle_custom_device.npu.passes as passes

            config.switch_ir_optim(True)
            pass_builder = config.pass_builder()
            passes.addPasses(pass_builder, self.model_config.model_type, self.model_config.quant_type)

        self.predictor = paddle.inference.create_predictor(config)

    def predict(self, input_texts: list[str], return_tokens=False):
        s_time = time.time()
        self._preprocess(input_texts)
        if self.proposer is not None:
            self.proposer.insert_query(
                base_model_inputs=self.model_inputs, real_bs=len(input_texts), seq_lens=self.seq_lens
            )
        logger.info(f"preprocess spend {time.time()  -  s_time}")

        result_queue = mp.Queue()
        tensor_queue = mp.Queue()
        done_event = mp.Event()

        # whether speculative decoding
        if self.proposer is None:
            read_res_func = llm_utils.read_res
            output_tensor_shape = [MAX_BSZ + 2, 1]
        else:
            read_res_func = llm_utils.speculate_read_res
            output_tensor_shape = [MAX_BSZ * MAX_DRAFT_TOKENS + MAX_BSZ + 2, 1]

        read_res_process = mp.Process(
            target=read_res_func, args=[self.model_name_or_path, tensor_queue, result_queue, done_event]
        )
        if self.tensor_parallel_rank == 0:
            read_res_process.start()

        output_tensor = paddle.full(shape=output_tensor_shape, fill_value=2, dtype="int64").cpu()

        tensor_queue.put(output_tensor)
        if self.tensor_parallel_rank == 0:
            done_event.wait()
        s_time = time.time()
        while self.model_inputs["not_need_stop"]:
            # whether speculative decoding
            if self.proposer is not None:
                self.proposer.run(
                    self.model_inputs,
                    real_batch_size=self.batch_size,
                    seq_lens_this_time=self.model_inputs["seq_lens_this_time"],
                    base_model_full_hidden_states=self.full_hidden_states,
                )
            if self.return_full_hidden_states:
                self.full_hidden_states = self.predictor.run(list(self.model_inputs.values()))[0]
            else:
                self.predictor.run(list(self.model_inputs.values()))
        logger.info(f"running spend {time.time()  -  s_time}")

        if self.proposer is not None:
            self.proposer.postprocess(base_model_inputs=self.model_inputs)
        if self.tensor_parallel_rank == 0:
            outputs = []
            output_tokens = []
            while len(outputs) < self.batch_size:
                result = result_queue.get(timeout=1)
                outputs.append(result[-1])
                output_tokens.append(result[-2])

            read_res_process.terminate()

            if return_tokens:
                return outputs, output_tokens
            else:
                return outputs


class AutoPredictor:
    def __init__(self, *args, **kwargs):
        raise EnvironmentError(
            f"{self.__class__.__name__} is designed to be instantiated "
            f"using the `{self.__class__.__name__}.from_pretrained(pretrained_model_name_or_path).`"
        )

    @classmethod
    def create_predictor(
        cls,
        predictor_args: PredictorArgument,
        config: PretrainedConfig,
        model_args: ModelArgument,
        tokenizer: PretrainedTokenizer = None,
        **kwargs
    ):
        """
        Create a predictor

        Args:
            predictor_args (PredictorArgument): The predictor arguments.
            config (PretrainedConfig): The model configuration.
            model_args (ModelArgument): The model arguments.
            tokenizer (PretrainedTokenizer): The tokenizer.
            **kwargs: Additional keyword arguments.
        Returns:
            Predictor: The predictor.
        """
        model = kwargs.pop("model", None)
        cache_kvs_shape = None

        # static or dynamic
        execute_mode = "Dygraph" if predictor_args.mode == "dynamic" else "StaticGraph"

        # infer/ no infer
        if predictor_args.inference_model:
            # block/no block
            if predictor_args.block_attn:
                attn_type = "Block"
            else:
                attn_type = ""
            inference_mode = f"{attn_type}Inference"

            if predictor_args.mode == "static":
                cache_kvs_shape = model.get_cache_kvs_shape(
                    config, predictor_args.batch_size, predictor_args.total_max_length
                )
        else:
            inference_mode = ""

        predictor_class_name = execute_mode + inference_mode + "Predictor"

        import_class = sys.modules[__name__]

        # import class
        predictor_class = getattr(import_class, predictor_class_name)

        # instance
        predictor = predictor_class(
            predictor_args, tokenizer=tokenizer, model=model, cache_kvs_shape=cache_kvs_shape, model_args=model_args
        )
        return predictor


def create_predictor(
    predictor_args: PredictorArgument,
    model_args: ModelArgument,
):

    paddle.set_device(predictor_args.device)
    paddle.set_default_dtype(predictor_args.dtype)

    from paddlenlp.utils.env import USE_FAST_TOKENIZER

    tokenizer = AutoTokenizer.from_pretrained(
        predictor_args.model_name_or_path, padding_side="left", use_fast=USE_FAST_TOKENIZER
    )

    # init chat_template for tokenizer
    llm_utils.init_chat_template(tokenizer, predictor_args.model_name_or_path, predictor_args.chat_template)

    # TODO(wj-Mcat): fix llama tokenzier pad_token bug
    if (isinstance(tokenizer, (LlamaTokenizer, Llama3Tokenizer))) and not tokenizer.pad_token:
        tokenizer.pad_token = tokenizer.eos_token

    config = AutoConfig.from_pretrained(predictor_args.model_name_or_path)

    max_position_embeddings = llm_utils.get_model_max_position_embeddings(config)
    if max_position_embeddings is None:
        max_position_embeddings = predictor_args.src_length + predictor_args.max_length
        logger.warning(
            f"Can not retrieval `max_position_embeddings` from config.json, use default value {max_position_embeddings}"
        )
    else:
        if predictor_args.src_length + predictor_args.max_length > max_position_embeddings:
            raise ValueError(
                f"The sum of src_length<{predictor_args.src_length}> and "
                f"max_length<{predictor_args.max_length}> should be smaller than or equal to "
                f"the maximum position embedding size<{max_position_embeddings}>"
            )

    # update config parameter for inference predictor
    if predictor_args.decode_strategy == "greedy_search":
        predictor_args.top_p = 0.0
        predictor_args.temperature = 1.0

    tensor_parallel_rank, tensor_parallel_degree = llm_utils.init_dist_env()

    model = None

    # model loading
    if predictor_args.inference_model:
        model = AutoInferenceModelForCausalLM.from_pretrained(
            predictor_args.model_name_or_path,
            config=config,
            predictor_args=predictor_args,
            model_args=model_args,
            dtype=predictor_args.dtype,
            tensor_parallel_degree=tensor_parallel_degree,
            tensor_parallel_rank=tensor_parallel_rank,
        )
    else:
        if predictor_args.mode == "dynamic":
            # model import (gpt-3,ernie) or AutoModel
            if model_args.model_type == "gpt-3":
                sys.path.append("./gpt-3")
                from modeling import GPTForCausalLM

                model = GPTForCausalLM.from_pretrained(
                    predictor_args.model_name_or_path,
                    dtype=predictor_args.dtype,
                    tensor_parallel_degree=tensor_parallel_degree,
                    tensor_parallel_rank=tensor_parallel_rank,
                    tensor_parallel_output=False,
                )
            elif model_args.model_type == "ernie-3.5-se":
                sys.path.append("./ernie-3.5-se")
                from modeling import Ernie35ForCausalLM

                tensor_parallel_degree = paddle.distributed.get_world_size()
                tensor_parallel_rank = paddle.distributed.get_rank()
                model = Ernie35ForCausalLM.from_pretrained(
                    predictor_args.model_name_or_path,
                    dtype=predictor_args.dtype,
                    tensor_parallel_degree=tensor_parallel_degree,
                    tensor_parallel_rank=tensor_parallel_rank,
                    tensor_parallel_output=False,
                )
            else:
                model = AutoModelForCausalLM.from_pretrained(
                    predictor_args.model_name_or_path,
                    dtype=predictor_args.dtype,
                    use_flash_attention=predictor_args.use_flash_attention,
                    tensor_parallel_degree=tensor_parallel_degree,
                    tensor_parallel_rank=tensor_parallel_rank,
                    tensor_parallel_output=False,
                )

    predictor = AutoPredictor.create_predictor(predictor_args, config, model_args, tokenizer, model=model)

    return predictor


def predict():
    parser = PdArgumentParser((PredictorArgument, ModelArgument))
    predictor_args, model_args = parser.parse_args_into_dataclasses()

<<<<<<< HEAD
    paddle.set_device(predictor_args.device)
    paddle.set_default_dtype(predictor_args.dtype)

    world_size = paddle.distributed.get_world_size()
    dp_degree = predictor_args.dp_degree
    tensor_parallel_degree = world_size // dp_degree
    
=======
    tensor_parallel_degree = paddle.distributed.get_world_size()
>>>>>>> 4b11328e
    if tensor_parallel_degree > 1:
        strategy = fleet.DistributedStrategy()
        strategy.hybrid_configs = {
            "dp_degree": dp_degree,
            "mp_degree": tensor_parallel_degree,
            "pp_degree": 1,
            "sharding_degree": 1,
        }
        fleet.init(is_collective=True, strategy=strategy)

    predictor = create_predictor(predictor_args, model_args)

    source_texts = []
    target_texts = []
    if model_args.data_file:
        with open(model_args.data_file, "r", encoding="utf-8") as f:
            for line in f:
                example = json.loads(line)
                if isinstance(example["src"], str) or predictor.tokenizer.chat_template is None:
                    if isinstance(example["src"], str):
                        source_texts.append(example["src"])
                        target_texts.append(example["tgt"])
                    else:
                        # load multi-rounds dataset
                        source_texts.append(example["src"][0])
                        target_texts.append(example["tgt"][0])
                else:
                    source_texts.append(list(zip(example["src"], example["tgt"])))
                    target_texts.append("")

    else:
        source_texts = ["解释一下温故而知新", 
                        "你好，你是谁", 
                        "请问中国的首都是哪里呢？",
                        "请问法国的首都是哪里呢？",
                        "请问日本的首都是哪里呢？",
                        "请问南非的首都是哪里呢？",
                        "请问英国的首都是哪里呢？",
                        "小日本为什么叫小日本呢？",
                        ]
        target_texts = [""] * len(source_texts)

    batch_source_texts = batchfy_text(source_texts, predictor_args.batch_size)
    batch_target_texts = batchfy_text(target_texts, predictor_args.batch_size)

    if predictor_args.dp_degree > 1:
        hcg = fleet.get_hybrid_communicate_group()
        dp_degree = hcg.get_data_parallel_world_size()
        dp_id = hcg.get_data_parallel_rank()
    else:
        dp_degree = 1
        dp_id = 0

    with open(model_args.output_file, "w", encoding="utf-8") as f:
        for bs, batch_source_text in enumerate(batch_source_texts):
            if bs % dp_degree != dp_id:
                continue
            logger.info("Start predict")
            outputs = predictor.predict(batch_source_text)
            logger.info("End predict")

            if predictor.tensor_parallel_rank > 0:
                continue
            for output, source, target in zip(outputs, batch_source_texts[bs], batch_target_texts[bs]):
                print("***********Source**********")
                print(source)
                print("***********Target**********")
                print(target)
                print("***********Output**********")
                print(output)
                out = {"src": source, "tgt": target, "output": output}
                f.write(json.dumps(out, ensure_ascii=False) + "\n")

    if predictor_args.benchmark:
        benchmark(predictor, predictor_args, model_args)

    paddle.distributed.barrier()
    import paddle.distributed as dist
    data = paddle.to_tensor([1])
    dist.all_reduce(data)
    print(data)

def benchmark(predictor, predictor_args, model_args):
    # Just construct a simple benchmark input. We pad input to the src_length.
    test_texts = "hello world, how are you?"
    benchmark_texts = [test_texts + "<pad>" * predictor_args.src_length for _ in range(predictor_args.batch_size)]

    batch_benchmark_texts = batchfy_text(benchmark_texts, predictor_args.batch_size)
    print("***********Start Benchmark**********")

    warmup_time = 5
    test_time = 20

    print("***********Start Warmup**********")
    for _ in range(warmup_time):
        for bs, batch_source_text in enumerate(batch_benchmark_texts):
            outputs = predictor.predict(batch_source_text)

    print("***********Start Speed Test**********")
    start = time.perf_counter()
    output_tokens = 0
    for _ in range(test_time):
        for bs, batch_source_text in enumerate(batch_benchmark_texts):
            outputs, batch_tokens = predictor.predict(batch_source_text, return_tokens=True)
            output_tokens += sum([len(tokens) for tokens in batch_tokens])
    end = time.perf_counter()
    print("Avg Elapse time is: ", (end - start) / test_time)
    print("Output tokens is: ", output_tokens)
    print(
        "Input length is: {}, Output length is: {}, bs is: {}, IPS: {:.3f} tokens/s, QPS: {:.3f} requests/s. ".format(
            predictor_args.src_length,
            predictor_args.max_length,
            predictor_args.batch_size,
            (output_tokens / (end - start)),
            (predictor_args.batch_size * test_time / (end - start)),
        )
    )


if __name__ == "__main__":
    predict()<|MERGE_RESOLUTION|>--- conflicted
+++ resolved
@@ -1450,17 +1450,13 @@
     parser = PdArgumentParser((PredictorArgument, ModelArgument))
     predictor_args, model_args = parser.parse_args_into_dataclasses()
 
-<<<<<<< HEAD
     paddle.set_device(predictor_args.device)
     paddle.set_default_dtype(predictor_args.dtype)
 
     world_size = paddle.distributed.get_world_size()
     dp_degree = predictor_args.dp_degree
     tensor_parallel_degree = world_size // dp_degree
-    
-=======
-    tensor_parallel_degree = paddle.distributed.get_world_size()
->>>>>>> 4b11328e
+
     if tensor_parallel_degree > 1:
         strategy = fleet.DistributedStrategy()
         strategy.hybrid_configs = {
