# Copyright (c) 2023 PaddlePaddle Authors. All Rights Reserved.
#
# Licensed under the Apache License, Version 2.0 (the "License");
# you may not use this file except in compliance with the License.
# You may obtain a copy of the License at
#
#     http://www.apache.org/licenses/LICENSE-2.0
#
# Unless required by applicable law or agreed to in writing, software
# distributed under the License is distributed on an "AS IS" BASIS,
# WITHOUT WARRANTIES OR CONDITIONS OF ANY KIND, either express or implied.
# See the License for the specific language governing permissions and
# limitations under the License.
from __future__ import annotations

import os
os.environ["CUDA_VISIBLE_DEVICES"] = "4"
os.environ["FLAGS_use_cuda_managed_memory"] = "true"

import json
import os
import sys
import time
from abc import abstractmethod
from dataclasses import dataclass, field
from threading import Thread

import numpy as np
import paddle
import paddle.distributed.fleet.base.topology as tp
from paddle.distributed import fleet
from utils import (
    dybatch_preprocess,
    get_alibi_slopes,
    get_infer_model_path,
    get_prefix_tuning_params,
    load_real_time_tokens,
)

from paddlenlp.generation import TextIteratorStreamer
from paddlenlp.peft import LoRAConfig, LoRAModel, PrefixConfig, PrefixModelForCausalLM
from paddlenlp.taskflow.utils import static_mode_guard
from paddlenlp.trainer import PdArgumentParser
from paddlenlp.transformers import (
    AutoConfig,
    AutoModelForCausalLM,
    AutoTokenizer,
    LlamaTokenizer,
    PretrainedModel,
    PretrainedTokenizer,
)
from paddlenlp.utils.import_utils import import_module, is_paddlenlp_ops_available


@dataclass
class PredictorArgument:
    model_name_or_path: str = field(default=None, metadata={"help": "The directory of model."})
    model_prefix: str = field(default="model", metadata={"help": "the prefix name of static model"})
    src_length: int = field(default=1024, metadata={"help": "The max length of source text."})
    max_length: int = field(default=2048, metadata={"help": "the max length for decoding."})
    top_k: int = field(default=0, metadata={"help": "top_k parameter for generation"})
    top_p: float = field(default=0.7, metadata={"help": "top_p parameter for generation"})
    temperature: float = field(default=0.95, metadata={"help": "top_p parameter for generation"})
    repetition_penalty: float = field(default=1.0, metadata={"help": "repetition penalty parameter for generation"})
    device: str = field(default="gpu", metadata={"help": "Device"})
    dtype: str = field(default=None, metadata={"help": "Model dtype"})
    lora_path: str = field(default=None, metadata={"help": "The directory of LoRA parameters. Default to None"})
    export_precache: bool = field(default=False, metadata={"help": "whether use prefix weight to do infer"})
    prefix_path: str = field(
        default=None, metadata={"help": "The directory of Prefix Tuning parameters. Default to None"}
    )
    decode_strategy: str = field(
        default="sampling",
        metadata={
            "help": "the decoding strategy of generation, which should be one of ['sampling', 'greedy_search', 'beam_search']. Default to sampling"
        },
    )

    mode: str = field(
        default="dynamic", metadata={"help": "the type of predictor, it should be one of [dynamic, static]"}
    )
    inference_model: bool = field(default=False, metadata={"help": "whether use InferenceModel to do generation"})
    quant_type: str = field(
        default="None",
        metadata={"help": "The quant type of inference model, support `weight_only_int8`, `weight_only_int4`."},
    )
    batch_size: int = field(default=1, metadata={"help": "The batch size of data."})
    benchmark: bool = field(
        default=False,
        metadata={
            "help": "If benchmark set as `True`, we will force model decode to max_length, which is helpful to compute throughput. "
        },
    )

    enable_memory_optim: bool = field(
        default=True,
        metadata={"help": "whether use `enable_memory_optim` in inference predictor"},
    )
    init_fleet_worker: bool = field(
        default=True,
        metadata={"help": "whether use `init_fleet_worker` in inference predictor"},
    )

    @property
    def total_max_length(self):
        return self.src_length + self.max_length


@dataclass
class ModelArgument:
    model_type: str = field(
        default=None,
        metadata={"help": "the type of the model, which can be one of ['gpt-3', 'ernie-3.5-se', 'llama-img2txt']"},
    )
    data_file: str = field(default=None, metadata={"help": "data file directory"})
    output_file: str = field(default="output.json", metadata={"help": "predict result file directory"})


def batchfy_text(texts, batch_size):
    batch_texts = []
    batch_start = 0
    while batch_start < len(texts):
        batch_texts += [texts[batch_start : min(batch_start + batch_size, len(texts))]]
        batch_start += batch_size
    return batch_texts


def init_dist_env():
    tensor_parallel_degree = paddle.distributed.get_world_size()
    tensor_parallel_rank = paddle.distributed.get_rank()

    if tensor_parallel_degree > 1:
        # refer to: https://github.com/PaddlePaddle/Paddle/blob/4abea956ee852ce52791a1e08fa92ed4d3be150d/python/paddle/distributed/fleet/fleet.py#L298C23-L298C45
        hcg = tp._HYBRID_PARALLEL_GROUP
        if hcg is None:
            strategy = fleet.DistributedStrategy()
            strategy.hybrid_configs = {
                "dp_degree": 1,
                "mp_degree": tensor_parallel_degree,
                "pp_degree": 1,
                "sharding_degree": 1,
            }
            fleet.init(is_collective=True, strategy=strategy)
            hcg = fleet.get_hybrid_communicate_group()

        tensor_parallel_rank = hcg.get_model_parallel_rank()
    return tensor_parallel_rank, tensor_parallel_degree


class BasePredictor:
    def __init__(self, config: PredictorArgument, tokenizer: PretrainedTokenizer = None):
        self.model_config = AutoConfig.from_pretrained(config.model_name_or_path)
        self.config: PredictorArgument = config
        if tokenizer is None:
            tokenizer = AutoTokenizer.from_pretrained(config.model_name_or_path, padding_side="left")

        self.tokenizer = tokenizer

        self.return_tensors = "pd"
        self.tensor_parallel_rank, self.tensor_parallel_degree = init_dist_env()
        self.model_config.tensor_parallel_rank, self.model_config.tensor_parallel_degree = init_dist_env()

    def _preprocess(self, source):
        tokenized_source = self.tokenizer(
            source,
            max_length=self.config.src_length,
            truncation=True,
            truncation_side="left",
            return_tensors=self.return_tensors,
            padding=True,
            add_special_tokens=True,
        )
        return tokenized_source

    @abstractmethod
    def _infer(self, inputs):
        raise NotImplementedError

    def _postprocess(self, predictions):
        decoded_predictions = self.tokenizer.batch_decode(
            predictions, skip_special_tokens=True, clean_up_tokenization_spaces=False
        )
        return decoded_predictions

    def predict(self, input_texts: str | list[str]):
        for i in range(10):
            import datetime
            starttime = datetime.datetime.now()
            
            tokenized_source = self._preprocess(input_texts)
            predictions = self._infer(tokenized_source)
            decoded_predictions = self._postprocess(predictions)

            endtime = datetime.datetime.now()
            duringtime = endtime - starttime
            print ("耗时:",duringtime.seconds * 1000 + duringtime.microseconds / 1000.0)
        
        return decoded_predictions


class DygraphPredictor(BasePredictor):
    def __init__(
        self, config: PredictorArgument, model: PretrainedModel = None, tokenizer: PretrainedTokenizer = None
    ):
        super().__init__(config, tokenizer)
        self.model = model
        if config.lora_path is not None:
            lora_config = LoRAConfig.from_pretrained(config.lora_path)
            dtype = lora_config.dtype
            lora_config.merge_weights = True
        elif config.prefix_path is not None:
            prefix_config = PrefixConfig.from_pretrained(config.prefix_path)
            dtype = prefix_config.dtype
        elif config.dtype is not None:
            dtype = config.dtype
        else:
            raise ValueError("Please specific the model dtype.")

        if self.model is None:
            self.model = AutoModelForCausalLM.from_pretrained(
                config.model_name_or_path,
                dtype=dtype,
                tensor_parallel_degree=self.tensor_parallel_degree,
                tensor_parallel_rank=self.tensor_parallel_rank,
            )

        if config.lora_path is not None:
            self.model = LoRAModel.from_pretrained(
                model=self.model, lora_path=config.lora_path, lora_config=lora_config
            )
        if config.prefix_path is not None:
            prefix_tuning_params = get_prefix_tuning_params(self.model)
            self.model = PrefixModelForCausalLM.from_pretrained(
                model=self.model,
                prefix_path=config.prefix_path,
                postprocess_past_key_value=prefix_tuning_params["postprocess_past_key_value"],
            )
        self.model.eval()

    @paddle.no_grad()
    def _infer(self, inputs: dict[str, paddle.Tensor]):
        result = self.model.generate(
            **inputs,
            max_new_tokens=self.config.max_length,
            bos_token_id=self.tokenizer.bos_token_id,
            eos_token_id=self.tokenizer.eos_token_id,
            pad_token_id=self.tokenizer.pad_token_id,
            decode_strategy=self.config.decode_strategy,
            temperature=self.config.temperature,
            top_k=self.config.top_k,
            top_p=self.config.top_p,
            repetition_penalty=self.config.repetition_penalty,
        )
        result = result[0]
        return result

    def stream_predict(self, inputs: dict[str, paddle.Tensor]):
        text_streamer = TextIteratorStreamer(self.tokenizer)
        input_features = self._preprocess(inputs)
        generation_kwargs = dict(
            **input_features,
            streamer=text_streamer,
            max_new_tokens=self.config.max_length,
            bos_token_id=self.tokenizer.bos_token_id,
            eos_token_id=self.tokenizer.eos_token_id,
            pad_token_id=self.tokenizer.pad_token_id,
            decode_strategy="greedy_search"
            if self.config.top_k == 1 and self.config.top_p == 1.0
            else self.config.decode_strategy,
            temperature=self.config.temperature,
            top_k=self.config.top_k,
            top_p=self.config.top_p,
            repetition_penalty=self.config.repetition_penalty,
        )
        thread = Thread(target=self.model.generate, kwargs=generation_kwargs)
        thread.start()

        return text_streamer


class StaticGraphPredictor(BasePredictor):
    def __init__(self, config: PredictorArgument, tokenizer: PretrainedTokenizer = None):
        super().__init__(config, tokenizer)

        params_path = os.path.join(self.config.model_name_or_path, self.config.model_prefix + ".pdiparams")
        model_path = os.path.join(self.config.model_name_or_path, self.config.model_prefix + ".pdmodel")
        inference_config = paddle.inference.Config(model_path, params_path)

        if self.config.device == "gpu":
            # set GPU configs accordingly
            inference_config.enable_use_gpu(100, 0)
        elif self.config.device == "cpu":
            # set CPU configs accordingly,
            # such as enable_mkldnn, set_cpu_math_library_num_threads
            inference_config.disable_gpu()
        inference_config.disable_glog_info()

        with static_mode_guard():
            self.predictor = paddle.inference.create_predictor(inference_config)

        self.return_tensors = "np"

    def _preprocess(self, input_text: str | list[str]):
        inputs = super()._preprocess(input_text)
        inputs["max_new_tokens"] = np.array(self.config.max_length, dtype="int64")

        inputs["top_p"] = np.array(self.config.top_p, dtype="float32")
        inputs["temperature"] = np.array(self.config.temperature, dtype="float32")
        inputs["top_k"] = np.array(self.config.top_k, dtype="int64")
        inputs["repetition_penalty"] = np.array(self.config.repetition_penalty, dtype="float32")

        return inputs

    def _infer(self, inputs: dict[str, np.ndarray]):
        for name in self.predictor.get_input_names():
            self.predictor.get_input_handle(name).copy_from_cpu(inputs[name])

        self.predictor.run()
        output_names = self.predictor.get_output_names()
        output_handle = self.predictor.get_output_handle(output_names[0])
        results = output_handle.copy_to_cpu()
        # the first result is decoding_ids
        decoded_ids = results.tolist()
        return decoded_ids


class InferencePredictorMixin:
    def __init__(self, config: PredictorArgument, tokenizer: PretrainedTokenizer):

        self.architectures = self.model_config.architectures[0].lower()

        self.dtype = config.dtype or self.model_config
        self.cache_kvs = [paddle.zeros(shape, dtype=self.dtype) for shape in self.cache_kvs_shape]
        self.num_layers, self.num_attention_heads, self.head_dim = (
            len(self.cache_kvs),
            self.cache_kvs[0].shape[-3],
            self.cache_kvs[0].shape[-1],
        )
        self.pre_ids = paddle.full([config.batch_size, config.total_max_length], -1, dtype="int64")
        if "chatglm" in self.architectures:
            self.attention_mask = paddle.ones(
                shape=(config.batch_size, 1, config.total_max_length, config.total_max_length),
                dtype=self.dtype,
            )
            self.tgt_pos = paddle.ones(
                shape=[config.batch_size, 2, 1],
                dtype="int64",
            )
        else:
            self.attention_mask = paddle.zeros(
                shape=(config.batch_size, 1, config.total_max_length, config.total_max_length),
                dtype=self.dtype,
            )

        self.tgt_generation_mask = paddle.zeros(
            shape=[config.batch_size, 1, 1, config.total_max_length],
            dtype=self.dtype,
        )
        self.arange_tensor_encoder = paddle.zeros(
            shape=(config.batch_size, 1, config.total_max_length), dtype=self.dtype
        )

        if config.export_precache:
            if config.prefix_path:
                prefix_cache = (
                    paddle.to_tensor(np.load(f"{config.prefix_path}/pre_caches.npy")).astype(self.dtype).unsqueeze(2)
                )
                prefix_cache = paddle.expand(
                    prefix_cache,
                    [
                        self.num_layers,
                        2,
                        config.batch_size,
                        self.num_attention_heads,
                        prefix_cache.shape[-2],
                        self.head_dim,
                    ],
                )
                self.pre_caches = [item.squeeze_(0) for item in paddle.split(prefix_cache, self.num_layers, axis=0)]
            else:
                prefix_cache = paddle.zeros(
                    [self.num_layers, 2, config.batch_size, self.num_attention_heads, 128, self.head_dim],
                    dtype=self.dtype,
                )
                self.pre_caches = [item.squeeze_(0) for item in paddle.split(prefix_cache, self.num_layers, axis=0)]

    def _postprocess(self, predictions):
        if paddle.distributed.get_rank() == 0:
            #tokens: np.ndarray = load_real_time_tokens()
            tokens = predictions.numpy()
            decoded_predictions = self.tokenizer.batch_decode(
                tokens.tolist(), skip_special_tokens=True, clean_up_tokenization_spaces=False
            )
            return decoded_predictions
        else:
            return None

    def _preprocess(self, source):
        self.attention_mask[:] = 0
        self.tgt_generation_mask[:] = 0
        pre_caches_length = 0 if not self.config.export_precache else self.pre_caches[0].shape[-2]
        inputs = dybatch_preprocess(
            self.tokenizer,
            source,
            self.config.src_length,
            self.config.max_length,
            self.architectures,
            top_p=self.config.top_p,
            temperature=self.config.temperature,
            benchmark=self.config.benchmark,
            pre_caches_length=pre_caches_length,
        )

<<<<<<< HEAD
        if "chatglmforcausallm" == self.architectures.lower():
            inputs = dybatch_preprocess(
                self.tokenizer,
                source,
                self.config.src_length,
                self.config.max_length,
                self.architectures,
                top_p=self.config.top_p,
                temperature=self.config.temperature,
                benchmark=self.config.benchmark,
            )
=======
        if "chatglm" in self.architectures:
            if inputs["input_ids"].shape[0] < self.config.batch_size:
                self.tgt_pos = self.tgt_pos[: inputs["input_ids"].shape[0]]
>>>>>>> 70e750c0
            for i in range(inputs["input_ids"].shape[0]):
                length = inputs["seq_len_encoder"][i][0]
                self.attention_mask[i, 0, :length, :length] = 1
                self.attention_mask[i, 0, : length - 1, length - 1] = 0
                self.tgt_pos[i, 0, 0] = paddle.to_tensor([length], dtype="int64")

                if pre_caches_length > 0:
                    prefix_attention_mask = paddle.ones(
                        [1, length, pre_caches_length], dtype=self.attention_mask.dtype
                    )
                    post_attention_mask = paddle.ones(
                        shape=(length, length), dtype=self.attention_mask.dtype
                    ).unsqueeze_(axis=0)
                    post_attention_mask[0, : length - 1, length - 1] = 0
                    self.attention_mask[i, 0, :length, : length + pre_caches_length] = paddle.concat(
                        [prefix_attention_mask, post_attention_mask], axis=2
                    )

                if self.config.prefix_path is None:
                    self.tgt_generation_mask[i, 0, 0, pre_caches_length : length + pre_caches_length] = paddle.ones(
                        shape=[1, length], dtype=self.config.dtype
                    )
                else:
                    self.tgt_generation_mask[i, 0, 0, : length + pre_caches_length] = paddle.ones(
                        shape=[1, length + pre_caches_length], dtype=self.config.dtype
                    )

            inputs["tgt_pos"] = self.tgt_pos
        elif "bloom" in self.architectures:
            for i in range(inputs["input_ids"].shape[0]):
                length = inputs["seq_len_encoder"][i][0]
                self.attention_mask[i, :, :length, :length] = paddle.tril(
                    paddle.ones(shape=(length, length), dtype=self.config.dtype)
                )
                if pre_caches_length > 0:
                    if self.config.prefix_path is None:
                        prefix_attention_mask = paddle.zeros([1, length, pre_caches_length], dtype=self.config.dtype)
                    else:
                        prefix_attention_mask = paddle.ones([1, length, pre_caches_length], dtype=self.config.dtype)
                    post_attention_mask = paddle.tril(
                        paddle.ones(shape=(length, length), dtype=self.config.dtype)
                    ).unsqueeze_(axis=0)

                    self.attention_mask[i, 0, :length, : length + pre_caches_length] = paddle.concat(
                        [prefix_attention_mask, post_attention_mask], axis=2
                    )
                self.arange_tensor_encoder[i, :, : length + pre_caches_length] = paddle.arange(
                    length + pre_caches_length
                ).astype(self.config.dtype)

                self.tgt_generation_mask[i, :, 0, : length + pre_caches_length] = paddle.ones(
                    shape=[1, length + pre_caches_length], dtype=self.config.dtype
                )
            inputs["tgt_pos"] = inputs["tgt_pos"] + pre_caches_length
            # alibi encoder
            alibi_slopes = get_alibi_slopes(self.model_config.n_head)
            inputs["position_ids"] = paddle.to_tensor(alibi_slopes, dtype="float32")

            alibi = alibi_slopes[..., None] * self.arange_tensor_encoder
            alibi = alibi[:, :, None, :]

            if self.model_config.tensor_parallel_degree > 1:
                block_size = self.model_config.n_head // self.model_config.tensor_parallel_degree
                alibi = alibi[
                    :,
                    self.model_config.tensor_parallel_rank
                    * block_size : (self.model_config.tensor_parallel_rank + 1)
                    * block_size,
                ]
                alibi = alibi.reshape([self.config.batch_size, block_size, 1, self.config.max_length])
                inputs["position_ids"] = inputs["position_ids"][
                    self.model_config.tensor_parallel_rank
                    * block_size : (self.model.config.tensor_parallel_rank + 1)
                    * block_size
                ]

            alibi_encoder = alibi.expand(
                [
                    self.config.batch_size,
                    self.model_config.n_head // self.model_config.tensor_parallel_degree,
                    self.config.total_max_length,
                    self.config.total_max_length,
                ]
            )
            alibi_decoder = alibi.expand(
                [
                    self.config.batch_size,
                    self.model_config.n_head // self.model_config.tensor_parallel_degree,
                    1,
                    self.config.total_max_length,
                ]
            )
            self.attention_mask = (
                alibi_encoder + (1 - self.attention_mask) * paddle.finfo(self.attention_mask.dtype).min
            )
            self.tgt_generation_mask = (
                alibi_decoder + (1 - self.tgt_generation_mask) * paddle.finfo(self.tgt_generation_mask.dtype).min
            )

        else:
            for i in range(inputs["input_ids"].shape[0]):
                length = inputs["seq_len_encoder"][i][0]
                self.attention_mask[i, 0, :length, :length] = paddle.tril(
                    paddle.ones(shape=(length, length), dtype=self.config.dtype)
                )

                if pre_caches_length > 0:
                    if self.config.prefix_path is None:
                        prefix_attention_mask = paddle.zeros(
                            [1, length, pre_caches_length], dtype=self.attention_mask.dtype
                        )
                    else:
                        prefix_attention_mask = paddle.ones(
                            [1, length, pre_caches_length], dtype=self.attention_mask.dtype
                        )
                    post_attention_mask = paddle.tril(
                        paddle.ones(shape=(length, length), dtype=self.attention_mask.dtype)
                    ).unsqueeze_(axis=0)
                    self.attention_mask[i, 0, :length, : length + pre_caches_length] = paddle.concat(
                        [prefix_attention_mask, post_attention_mask], axis=2
                    )

                if self.config.prefix_path is None:
                    self.tgt_generation_mask[i, 0, 0, pre_caches_length : length + pre_caches_length] = paddle.ones(
                        shape=[1, length], dtype="float16"
                    )
                else:
                    self.tgt_generation_mask[i, 0, 0, : length + pre_caches_length] = paddle.ones(
                        shape=[1, length + pre_caches_length], dtype=self.config.dtype
                    )

        inputs["pre_ids"] = self.pre_ids
        inputs["attention_mask"] = self.attention_mask
        inputs["tgt_generation_mask"] = self.tgt_generation_mask

        if pre_caches_length > 0:
            if self.config.mode == "dynamic":
                inputs["pre_caches"] = self.pre_caches
            else:
                for i in range(len(self.pre_caches)):
                    inputs["pre_caches_{}".format(i)] = self.pre_caches[i].numpy()

        return inputs


class StaticInferencePredictor(InferencePredictorMixin, BasePredictor):
    def __init__(
        self,
        config: PredictorArgument,
        cache_kvs_shape: list[list[int]],
        tokenizer: PretrainedTokenizer = None,
    ):
        self.cache_kvs_shape = cache_kvs_shape
        BasePredictor.__init__(self, config, tokenizer)
        InferencePredictorMixin.__init__(self, config, tokenizer)

        self.predictor = self._create_predictor(config)

    def _create_predictor(self, predictor_args: PredictorArgument):
        if not is_paddlenlp_ops_available():
            raise ValueError(
                "you should install the paddlenlp ops to run inference predictor, "
                "https://github.com/PaddlePaddle/PaddleNLP/blob/develop/csrc/README.md"
            )

        # register the custome ops
        import_module("paddlenlp_ops.encode_rotary_qk")
        import_module("paddlenlp_ops.get_padding_offset")
        import_module("paddlenlp_ops.qkv_transpose_split")
        import_module("paddlenlp_ops.rebuild_padding")
        import_module("paddlenlp_ops.transpose_remove_padding")
        import_module("paddlenlp_ops.write_cache_kv")

        infer_model_path = get_infer_model_path(predictor_args.model_name_or_path, predictor_args.model_prefix)

        config = paddle.inference.Config(infer_model_path + ".pdmodel", infer_model_path + ".pdiparams")

        config.switch_ir_optim(True)
        device_id = int(os.environ.get("FLAGS_selected_gpus", 0))
        config.enable_use_gpu(100, device_id)
        # config.disable_glog_info()
        if predictor_args.enable_memory_optim:
            config.enable_memory_optim()

        # Note(zhengzekang): Force to use fleet executor
        if predictor_args.init_fleet_worker or self.tensor_parallel_degree > 1:
            trainer_endpoints = fleet.worker_endpoints()
            current_endpoint = trainer_endpoints[self.tensor_parallel_rank]

            dist_config = config.dist_config()
            dist_config.set_ranks(self.tensor_parallel_degree, self.tensor_parallel_rank)
            dist_config.set_endpoints(trainer_endpoints, current_endpoint)
            dist_config.enable_dist_model(True)

            dist_config.set_comm_init_config(os.path.join(predictor_args.model_name_or_path, "rank_mapping.csv"))
            config.set_dist_config(dist_config)

        predictor = paddle.inference.create_predictor(config)
        return predictor

    @paddle.no_grad()
    def _infer(self, inputs):
        for k, v in inputs.items():
            input_tensor = self.predictor.get_input_handle(k)

            if "mask" in k or "position" in k:
                input_tensor.share_external_data(v)
            else:
                if paddle.is_tensor(v):
                    v = v.numpy()
                input_tensor.copy_from_cpu(v)

        for i in range(len(self.cache_kvs_shape)):
            input_tensor = self.predictor.get_input_handle("cache_kvs_" + str(i))
            input_tensor.share_external_data(self.cache_kvs[i])
        input_tensor = self.predictor.get_input_handle("pre_ids")
        input_tensor.share_external_data(self.pre_ids)

        self.predictor.run()


class DygraphInferencePredictor(InferencePredictorMixin, BasePredictor):
    def __init__(
        self,
        config: PredictorArgument,
        model: PretrainedModel = None,
        tokenizer: PretrainedTokenizer = None,
    ):
        self.cache_kvs_shape = model.get_cache_kvs_shape(model.config, config.batch_size)
        BasePredictor.__init__(self, config, tokenizer)
        InferencePredictorMixin.__init__(self, config, tokenizer)
        self.model = model

    @paddle.no_grad()
    def _infer(self, inputs: dict[str, paddle.Tensor]):
        for key in inputs.keys():
            if paddle.is_tensor(inputs[key]):
                continue
            if isinstance(inputs[key], list):
                if paddle.is_tensor(inputs[key]):
                    continue
                inputs[key] = [paddle.to_tensor(item) for item in inputs[key]]
            else:
                inputs[key] = paddle.to_tensor(inputs[key])

        inputs["cache_kvs"] = self.cache_kvs
        a = self.model.generate(
            **inputs,
        )
        return a[0]


def create_predictor(
    predictor_args: PredictorArgument,
    model_args: ModelArgument,
    tensor_parallel_degree: int = 1,
    tensor_parallel_rank: int = 0,
):
    tokenizer = AutoTokenizer.from_pretrained(predictor_args.model_name_or_path)
    # TODO(wj-Mcat): fix llama tokenzier pad_token bug
    if isinstance(tokenizer, LlamaTokenizer) and not tokenizer.pad_token:
        tokenizer.pad_token = tokenizer.unk_token

    # update config parameter for inference predictor
    if predictor_args.decode_strategy == "greedy_search":
        predictor_args.top_p = 0.0
        predictor_args.temperature = 1.0

    tensor_parallel_rank, tensor_parallel_degree = init_dist_env()
    if not predictor_args.inference_model:
        if predictor_args.mode == "dynamic":
            if model_args.model_type == "gpt-3":
                sys.path.append("./gpt-3")
                from modeling import GPTForCausalLM

                model = GPTForCausalLM.from_pretrained(
                    predictor_args.model_name_or_path,
                    dtype=predictor_args.dtype,
                    tensor_parallel_degree=tensor_parallel_degree,
                    tensor_parallel_rank=tensor_parallel_rank,
                )
            elif model_args.model_type == "ernie-3.5-se":
                sys.path.append("./ernie-3.5-se")
                from modeling import Ernie35ForCausalLM

                tensor_parallel_degree = paddle.distributed.get_world_size()
                tensor_parallel_rank = paddle.distributed.get_rank()
                model = Ernie35ForCausalLM.from_pretrained(
                    predictor_args.model_name_or_path,
                    dtype=predictor_args.dtype,
                    tensor_parallel_degree=tensor_parallel_degree,
                    tensor_parallel_rank=tensor_parallel_rank,
                )
            else:
                model = AutoModelForCausalLM.from_pretrained(
                    predictor_args.model_name_or_path,
                    dtype=predictor_args.dtype,
                    tensor_parallel_degree=tensor_parallel_degree,
                    tensor_parallel_rank=tensor_parallel_rank,
                )

            predictor = DygraphPredictor(predictor_args, model=model, tokenizer=tokenizer)
        elif predictor_args.mode == "static":
            predictor = StaticGraphPredictor(predictor_args, tokenizer=tokenizer)
        else:
            raise ValueError("the `mode` should be one of [dynamic, static]")
    else:
        if predictor_args.mode == "dynamic":
            # TODO(wj-Mcat): complete AutoInferenceModel & AutoPredictor
            config = AutoConfig.from_pretrained(predictor_args.model_name_or_path)
            config.tensor_parallel_degree = tensor_parallel_degree
            config.tensor_parallel_rank = tensor_parallel_rank

            if "llama" in config.architectures[0].lower():
                if model_args.model_type == "llama-img2txt":
                    # we use llama for img2txt.
                    from paddlenlp.experimental.transformers import (
                        LlamaForMiniGPT4InferenceModel as LlamaInferenceModel,
                    )
                else:
                    from paddlenlp.experimental.transformers import (
                        LlamaForCausalLMInferenceModel as LlamaInferenceModel,
                    )

                    config.quant_bits = -1

                    if predictor_args.quant_type.startswith("weight_only_int"):
                        quant_bits = int(predictor_args.quant_type[-1])
                        config.quant_bits = quant_bits

                model = LlamaInferenceModel.from_pretrained(
                    predictor_args.model_name_or_path, config=config, dtype=predictor_args.dtype
                )
                model.eval()

            elif "opt" in config.architectures[0].lower():
                if model_args.model_type == "opt-img2txt":
                    # we use opt for img2txt.
                    from paddlenlp.experimental.transformers import (
                        OPTForBlip2InferenceModel as OPTInferenceModel,
                    )
                else:
                    from paddlenlp.experimental.transformers import (
                        OPTForCausalLMInferenceModel as OPTInferenceModel,
                    )

                model = OPTInferenceModel.from_pretrained(
                    predictor_args.model_name_or_path, config=config, dtype=predictor_args.dtype
                )
                model.eval()
            elif "chatglmv2forcausallm" in config.architectures[0].lower():
                from paddlenlp.experimental.transformers import (
                    ChatGLMv2ForCausalLMInferenceModel as Model,
                )
                config.quant_bits = -1

                if predictor_args.quant_type.startswith("weight_only_int"):
                    quant_bits = int(predictor_args.quant_type[-1])
                    config.quant_bits = quant_bits
                model = Model.from_pretrained(
                    predictor_args.model_name_or_path, config=config, dtype=predictor_args.dtype
                )
                model.eval()
            elif "chatglmforcausallm" in config.architectures[0].lower():
                from paddlenlp.experimental.transformers import (
                    ChatGLMForCausalLMInferenceModel,
                )

                model = ChatGLMForCausalLMInferenceModel.from_pretrained(
                    predictor_args.model_name_or_path,
                    config=config,
                    dtype=predictor_args.dtype,
                )
                model.eval()
            elif "bloom" in config.architectures[0].lower():
                from paddlenlp.experimental.transformers import (
                    BloomForCausalLMInferenceModel,
                )

                model = BloomForCausalLMInferenceModel.from_pretrained(
                    predictor_args.model_name_or_path,
                    config=config,
                    dtype=predictor_args.dtype,
                )
                cache_kvs_shape = BloomForCausalLMInferenceModel.get_cache_kvs_shape(
                    config, predictor_args.batch_size, predictor_args.total_max_length
                )
                model.eval()
            elif "gpt" in config.architectures[0].lower():
                from paddlenlp.experimental.transformers import (
                    GPTForCausalLMInferenceModel,
                )

                model = GPTForCausalLMInferenceModel.from_pretrained(
                    predictor_args.model_name_or_path,
                    config=config,
                    dtype=predictor_args.dtype,
                )
                model.eval()
            else:
                raise ValueError("the `model type` should be one of [llama, chatglm, bloom, gpt]")
            predictor = DygraphInferencePredictor(predictor_args, model=model, tokenizer=tokenizer)
        elif predictor_args.mode == "static":
            config = AutoConfig.from_pretrained(predictor_args.model_name_or_path)
            if "llama" in config.architectures[0].lower():
                from paddlenlp.experimental.transformers import (
                    LlamaForCausalLMInferenceModel,
                )

                cache_kvs_shape = LlamaForCausalLMInferenceModel.get_cache_kvs_shape(
                    config, predictor_args.batch_size, predictor_args.total_max_length
                )
            elif "chatglm" in config.architectures[0].lower():
                from paddlenlp.experimental.transformers import (
                    ChatGLMForCausalLMInferenceModel,
                )

                cache_kvs_shape = ChatGLMForCausalLMInferenceModel.get_cache_kvs_shape(
                    config, predictor_args.batch_size, predictor_args.total_max_length
                )
            elif "bloom" in config.architectures[0].lower():
                from paddlenlp.experimental.transformers import (
                    BloomForCausalLMInferenceModel,
                )

                cache_kvs_shape = BloomForCausalLMInferenceModel.get_cache_kvs_shape(
                    config, predictor_args.batch_size, predictor_args.total_max_length
                )
            elif "gpt" in config.architectures[0].lower():
                from paddlenlp.experimental.transformers import (
                    GPTForCausalLMInferenceModel,
                )

                cache_kvs_shape = GPTForCausalLMInferenceModel.get_cache_kvs_shape(
                    config, predictor_args.batch_size, predictor_args.total_max_length
                )
            else:
                raise ValueError("the `model type` should be one of [llama, chatglm, bloom, gpt]")
            predictor = StaticInferencePredictor(predictor_args, cache_kvs_shape, tokenizer=tokenizer)
        else:
            raise ValueError("the `mode` should be one of [dynamic, static]")
    return predictor


def predict():
    parser = PdArgumentParser((PredictorArgument, ModelArgument))
    predictor_args, model_args = parser.parse_args_into_dataclasses()

    paddle.set_device(predictor_args.device)
    paddle.set_default_dtype(predictor_args.dtype)

    tensor_parallel_degree = paddle.distributed.get_world_size()
    # Note(zhengzekang): force to use fleet executor.
    if predictor_args.init_fleet_worker or tensor_parallel_degree > 1:
        strategy = fleet.DistributedStrategy()
        strategy.hybrid_configs = {
            "dp_degree": 1,
            "mp_degree": tensor_parallel_degree,
            "pp_degree": 1,
            "sharding_degree": 1,
        }
        fleet.init(is_collective=True, strategy=strategy)

    predictor = create_predictor(predictor_args, model_args)
    source_texts = []
    target_texts = []
    if model_args.data_file:
        with open(model_args.data_file, "r", encoding="utf-8") as f:
            for line in f:
                example = json.loads(line)
                source_texts.append(example["src"])
                target_texts.append(example["tgt"])
    else:
        source_texts = [
        #"[Round 0]\n问：你好\n答：你好👋!我是人工智能助手 ChatGLM-6B,很高兴见到你,欢迎问我任何问题。\n[Round 1]\n问：晚上睡不着应该怎么办\n答：",
        "[Round 0]\n问：你好\n答：你好👋!我是人工智能助手 ChatGLM-6B,很高兴见到你,欢迎问我任何问题。\n[Round 1]\n问：晚上睡不着应该怎么办\n答：",
        "<0>山东师范大学博士学位论文##129,16,199,21</0><1>构“大变”的成语。异体成语的运用体现出这一时期很多成语的构成要素并不十分固定，##36,30,287,35</1><2>成语结构也并不十分稳固，呈现出成语在结构上不断发生演变的过渡性特征，以及近代汉##36,39,291,44</2><3>语词汇向现代汉语词汇发展过程中的过渡性特征。##36,49,177,54</3><4>本章小结##146,62,180,69</4><5>本章我们在借鉴前人对成语的研究成果与界定的基础上，提出了对成语的界定：成语##48,77,291,83</5><6>是人们长期以来相沿习用的，意义相对完整、结构相对稳定的固定词组。成语的典型表现##36,87,291,92</6><7>形式为四字结构，多具有书面语色彩。进而提出了异体成语的定义：异体成语是整体意义##36,96,290,102</7><8>基本相同，形式上至少有一个相同的构成要素并且其他相异要素存在着互相替换的意义关##36,106,291,111</8><9>系，具有相同语法性质，结构稳定的一组词汇类聚。清末民初时期出现在白话报刊中的异##36,115,291,121</9><10>体成语，便是清末民初异体成语。清末民初异体成语中在当时使用频率最高的变体我们称##36,125,291,130</10><11>为清末民初异体成语的通体，其他称为清末民初异体成语的变体。##36,135,223,140</11><12>清末民初异体成语可以从形式、语义、结构等方面分类分析，总结分布特征。清末民##48,144,291,149</12><13>初异体成语在数量与分布上具有繁复性，在类型上具有多样化特征，在风格色彩上具有白##35,153,290,159</13><14>话化特征，在整体运用上具有过渡性特征等。##36,163,164,168</14><15>43##36,296,44,300</15><16>万方数据##26,310,48,315</16>",
    #"<0>山东师范大学博士学位论文##129,16,199,21</0><1>构“大变”的成语。异体成语的运用体现出这一时期很多成语的构成要素并不十分固定，##36,30,287,35</1><2>成语结构也并不十分稳固，呈现出成语在结构上不断发生演变的过渡性特征，以及近代汉##36,39,291,44</2><3>语词汇向现代汉语词汇发展过程中的过渡性特征。##36,49,177,54</3><4>本章小结##146,62,180,69</4><5>本章我们在借鉴前人对成语的研究成果与界定的基础上，提出了对成语的界定：成语##48,77,291,83</5><6>是人们长期以来相沿习用的，意义相对完整、结构相对稳定的固定词组。成语的典型表现##36,87,291,92</6><7>形式为四字结构，多具有书面语色彩。进而提出了异体成语的定义：异体成语是整体意义##36,96,290,102</7><8>基本相同，形式上至少有一个相同的构成要素并且其他相异要素存在着互相替换的意义关##36,106,291,111</8><9>系，具有相同语法性质，结构稳定的一组词汇类聚。清末民初时期出现在白话报刊中的异##36,115,291,121</9><10>体成语，便是清末民初异体成语。清末民初异体成语中在当时使用频率最高的变体我们称##36,125,291,130</10><11>为清末民初异体成语的通体，其他称为清末民初异体成语的变体。##36,135,223,140</11><12>清末民初异体成语可以从形式、语义、结构等方面分类分析，总结分布特征。清末民##48,144,291,149</12><13>初异体成语在数量与分布上具有繁复性，在类型上具有多样化特征，在风格色彩上具有白##35,153,290,159</13><14>话化特征，在整体运用上具有过渡性特征等。##36,163,164,168</14><15>43##36,296,44,300</15><16>万方数据##26,310,48,315</16>",

        ]
        target_texts = ["", ""]

    batch_source_texts = batchfy_text(source_texts, predictor_args.batch_size)
    batch_target_texts = batchfy_text(target_texts, predictor_args.batch_size)

    with open(model_args.output_file, "w", encoding="utf-8") as f:
        for bs, batch_source_text in enumerate(batch_source_texts):
            outputs = predictor.predict(batch_source_text)

            if predictor.tensor_parallel_rank > 0:
                continue
            for output, source, target in zip(outputs, batch_source_texts[bs], batch_target_texts[bs]):
                print("***********Source**********")
                print(source)
                print("***********Target**********")
                print(target)
                print("***********Output**********")
                print(output)
                out = {"src": source, "tgt": target, "output": output}
                f.write(json.dumps(out, ensure_ascii=False) + "\n")

    if predictor_args.benchmark:
        benchmark(predictor, predictor_args, model_args)


def benchmark(predictor, predictor_args, model_args):
    # Just construct a simple benchmark input. We pad input to the src_length.
    test_texts = "hello world, how are you?"
    benchmark_texts = [test_texts + "<pad>" * predictor_args.src_length for _ in range(predictor_args.batch_size)]

    batch_benchmark_texts = batchfy_text(benchmark_texts, predictor_args.batch_size)
    print("***********Start Benchmark**********")

    warmup_time = 10
    test_time = 100

    print("***********Start Warmup**********")
    for _ in range(warmup_time):
        for bs, batch_source_text in enumerate(batch_benchmark_texts):
            outputs = predictor.predict(batch_source_text)

    print("***********Start Speed Test**********")
    start = time.perf_counter()
    output_tokens = 0
    for _ in range(test_time):
        for bs, batch_source_text in enumerate(batch_benchmark_texts):
            outputs = predictor.predict(batch_source_text)
            output_tokens += sum([len(output) for output in outputs])
    end = time.perf_counter()
    print("Avg Elapse time is: ", (end - start) / test_time)
    print("Output tokens is: ", output_tokens)
    print(
        "Input length is: {}, Output length is: {}, bs is: {}, IPS: {:.3f} tokens/s, QPS: {:.3f} requests/s. ".format(
            predictor_args.src_length,
            predictor_args.max_length,
            predictor_args.batch_size,
            (output_tokens / (end - start)),
            (predictor_args.batch_size * test_time / (end - start)),
        )
    )


if __name__ == "__main__":
    predict()<|MERGE_RESOLUTION|>--- conflicted
+++ resolved
@@ -14,6 +14,7 @@
 from __future__ import annotations
 
 import os
+
 os.environ["CUDA_VISIBLE_DEVICES"] = "4"
 os.environ["FLAGS_use_cuda_managed_memory"] = "true"
 
@@ -185,16 +186,17 @@
     def predict(self, input_texts: str | list[str]):
         for i in range(10):
             import datetime
+
             starttime = datetime.datetime.now()
-            
+
             tokenized_source = self._preprocess(input_texts)
             predictions = self._infer(tokenized_source)
             decoded_predictions = self._postprocess(predictions)
 
             endtime = datetime.datetime.now()
             duringtime = endtime - starttime
-            print ("耗时:",duringtime.seconds * 1000 + duringtime.microseconds / 1000.0)
-        
+            print("耗时:", duringtime.seconds * 1000 + duringtime.microseconds / 1000.0)
+
         return decoded_predictions
 
 
@@ -386,7 +388,7 @@
 
     def _postprocess(self, predictions):
         if paddle.distributed.get_rank() == 0:
-            #tokens: np.ndarray = load_real_time_tokens()
+            # tokens: np.ndarray = load_real_time_tokens()
             tokens = predictions.numpy()
             decoded_predictions = self.tokenizer.batch_decode(
                 tokens.tolist(), skip_special_tokens=True, clean_up_tokenization_spaces=False
@@ -411,23 +413,9 @@
             pre_caches_length=pre_caches_length,
         )
 
-<<<<<<< HEAD
         if "chatglmforcausallm" == self.architectures.lower():
-            inputs = dybatch_preprocess(
-                self.tokenizer,
-                source,
-                self.config.src_length,
-                self.config.max_length,
-                self.architectures,
-                top_p=self.config.top_p,
-                temperature=self.config.temperature,
-                benchmark=self.config.benchmark,
-            )
-=======
-        if "chatglm" in self.architectures:
             if inputs["input_ids"].shape[0] < self.config.batch_size:
                 self.tgt_pos = self.tgt_pos[: inputs["input_ids"].shape[0]]
->>>>>>> 70e750c0
             for i in range(inputs["input_ids"].shape[0]):
                 length = inputs["seq_len_encoder"][i][0]
                 self.attention_mask[i, 0, :length, :length] = 1
@@ -782,6 +770,7 @@
                 from paddlenlp.experimental.transformers import (
                     ChatGLMv2ForCausalLMInferenceModel as Model,
                 )
+
                 config.quant_bits = -1
 
                 if predictor_args.quant_type.startswith("weight_only_int"):
@@ -902,11 +891,10 @@
                 target_texts.append(example["tgt"])
     else:
         source_texts = [
-        #"[Round 0]\n问：你好\n答：你好👋!我是人工智能助手 ChatGLM-6B,很高兴见到你,欢迎问我任何问题。\n[Round 1]\n问：晚上睡不着应该怎么办\n答：",
-        "[Round 0]\n问：你好\n答：你好👋!我是人工智能助手 ChatGLM-6B,很高兴见到你,欢迎问我任何问题。\n[Round 1]\n问：晚上睡不着应该怎么办\n答：",
-        "<0>山东师范大学博士学位论文##129,16,199,21</0><1>构“大变”的成语。异体成语的运用体现出这一时期很多成语的构成要素并不十分固定，##36,30,287,35</1><2>成语结构也并不十分稳固，呈现出成语在结构上不断发生演变的过渡性特征，以及近代汉##36,39,291,44</2><3>语词汇向现代汉语词汇发展过程中的过渡性特征。##36,49,177,54</3><4>本章小结##146,62,180,69</4><5>本章我们在借鉴前人对成语的研究成果与界定的基础上，提出了对成语的界定：成语##48,77,291,83</5><6>是人们长期以来相沿习用的，意义相对完整、结构相对稳定的固定词组。成语的典型表现##36,87,291,92</6><7>形式为四字结构，多具有书面语色彩。进而提出了异体成语的定义：异体成语是整体意义##36,96,290,102</7><8>基本相同，形式上至少有一个相同的构成要素并且其他相异要素存在着互相替换的意义关##36,106,291,111</8><9>系，具有相同语法性质，结构稳定的一组词汇类聚。清末民初时期出现在白话报刊中的异##36,115,291,121</9><10>体成语，便是清末民初异体成语。清末民初异体成语中在当时使用频率最高的变体我们称##36,125,291,130</10><11>为清末民初异体成语的通体，其他称为清末民初异体成语的变体。##36,135,223,140</11><12>清末民初异体成语可以从形式、语义、结构等方面分类分析，总结分布特征。清末民##48,144,291,149</12><13>初异体成语在数量与分布上具有繁复性，在类型上具有多样化特征，在风格色彩上具有白##35,153,290,159</13><14>话化特征，在整体运用上具有过渡性特征等。##36,163,164,168</14><15>43##36,296,44,300</15><16>万方数据##26,310,48,315</16>",
-    #"<0>山东师范大学博士学位论文##129,16,199,21</0><1>构“大变”的成语。异体成语的运用体现出这一时期很多成语的构成要素并不十分固定，##36,30,287,35</1><2>成语结构也并不十分稳固，呈现出成语在结构上不断发生演变的过渡性特征，以及近代汉##36,39,291,44</2><3>语词汇向现代汉语词汇发展过程中的过渡性特征。##36,49,177,54</3><4>本章小结##146,62,180,69</4><5>本章我们在借鉴前人对成语的研究成果与界定的基础上，提出了对成语的界定：成语##48,77,291,83</5><6>是人们长期以来相沿习用的，意义相对完整、结构相对稳定的固定词组。成语的典型表现##36,87,291,92</6><7>形式为四字结构，多具有书面语色彩。进而提出了异体成语的定义：异体成语是整体意义##36,96,290,102</7><8>基本相同，形式上至少有一个相同的构成要素并且其他相异要素存在着互相替换的意义关##36,106,291,111</8><9>系，具有相同语法性质，结构稳定的一组词汇类聚。清末民初时期出现在白话报刊中的异##36,115,291,121</9><10>体成语，便是清末民初异体成语。清末民初异体成语中在当时使用频率最高的变体我们称##36,125,291,130</10><11>为清末民初异体成语的通体，其他称为清末民初异体成语的变体。##36,135,223,140</11><12>清末民初异体成语可以从形式、语义、结构等方面分类分析，总结分布特征。清末民##48,144,291,149</12><13>初异体成语在数量与分布上具有繁复性，在类型上具有多样化特征，在风格色彩上具有白##35,153,290,159</13><14>话化特征，在整体运用上具有过渡性特征等。##36,163,164,168</14><15>43##36,296,44,300</15><16>万方数据##26,310,48,315</16>",
-
+            # "[Round 0]\n问：你好\n答：你好👋!我是人工智能助手 ChatGLM-6B,很高兴见到你,欢迎问我任何问题。\n[Round 1]\n问：晚上睡不着应该怎么办\n答：",
+            "[Round 0]\n问：你好\n答：你好👋!我是人工智能助手 ChatGLM-6B,很高兴见到你,欢迎问我任何问题。\n[Round 1]\n问：晚上睡不着应该怎么办\n答：",
+            "<0>山东师范大学博士学位论文##129,16,199,21</0><1>构“大变”的成语。异体成语的运用体现出这一时期很多成语的构成要素并不十分固定，##36,30,287,35</1><2>成语结构也并不十分稳固，呈现出成语在结构上不断发生演变的过渡性特征，以及近代汉##36,39,291,44</2><3>语词汇向现代汉语词汇发展过程中的过渡性特征。##36,49,177,54</3><4>本章小结##146,62,180,69</4><5>本章我们在借鉴前人对成语的研究成果与界定的基础上，提出了对成语的界定：成语##48,77,291,83</5><6>是人们长期以来相沿习用的，意义相对完整、结构相对稳定的固定词组。成语的典型表现##36,87,291,92</6><7>形式为四字结构，多具有书面语色彩。进而提出了异体成语的定义：异体成语是整体意义##36,96,290,102</7><8>基本相同，形式上至少有一个相同的构成要素并且其他相异要素存在着互相替换的意义关##36,106,291,111</8><9>系，具有相同语法性质，结构稳定的一组词汇类聚。清末民初时期出现在白话报刊中的异##36,115,291,121</9><10>体成语，便是清末民初异体成语。清末民初异体成语中在当时使用频率最高的变体我们称##36,125,291,130</10><11>为清末民初异体成语的通体，其他称为清末民初异体成语的变体。##36,135,223,140</11><12>清末民初异体成语可以从形式、语义、结构等方面分类分析，总结分布特征。清末民##48,144,291,149</12><13>初异体成语在数量与分布上具有繁复性，在类型上具有多样化特征，在风格色彩上具有白##35,153,290,159</13><14>话化特征，在整体运用上具有过渡性特征等。##36,163,164,168</14><15>43##36,296,44,300</15><16>万方数据##26,310,48,315</16>",
+            # "<0>山东师范大学博士学位论文##129,16,199,21</0><1>构“大变”的成语。异体成语的运用体现出这一时期很多成语的构成要素并不十分固定，##36,30,287,35</1><2>成语结构也并不十分稳固，呈现出成语在结构上不断发生演变的过渡性特征，以及近代汉##36,39,291,44</2><3>语词汇向现代汉语词汇发展过程中的过渡性特征。##36,49,177,54</3><4>本章小结##146,62,180,69</4><5>本章我们在借鉴前人对成语的研究成果与界定的基础上，提出了对成语的界定：成语##48,77,291,83</5><6>是人们长期以来相沿习用的，意义相对完整、结构相对稳定的固定词组。成语的典型表现##36,87,291,92</6><7>形式为四字结构，多具有书面语色彩。进而提出了异体成语的定义：异体成语是整体意义##36,96,290,102</7><8>基本相同，形式上至少有一个相同的构成要素并且其他相异要素存在着互相替换的意义关##36,106,291,111</8><9>系，具有相同语法性质，结构稳定的一组词汇类聚。清末民初时期出现在白话报刊中的异##36,115,291,121</9><10>体成语，便是清末民初异体成语。清末民初异体成语中在当时使用频率最高的变体我们称##36,125,291,130</10><11>为清末民初异体成语的通体，其他称为清末民初异体成语的变体。##36,135,223,140</11><12>清末民初异体成语可以从形式、语义、结构等方面分类分析，总结分布特征。清末民##48,144,291,149</12><13>初异体成语在数量与分布上具有繁复性，在类型上具有多样化特征，在风格色彩上具有白##35,153,290,159</13><14>话化特征，在整体运用上具有过渡性特征等。##36,163,164,168</14><15>43##36,296,44,300</15><16>万方数据##26,310,48,315</16>",
         ]
         target_texts = ["", ""]
 
