# Copyright (c) 2023 PaddlePaddle Authors. All Rights Reserved.
#
# Licensed under the Apache License, Version 2.0 (the "License");
# you may not use this file except in compliance with the License.
# You may obtain a copy of the License at
#
#     http://www.apache.org/licenses/LICENSE-2.0
#
# Unless required by applicable law or agreed to in writing, software
# distributed under the License is distributed on an "AS IS" BASIS,
# WITHOUT WARRANTIES OR CONDITIONS OF ANY KIND, either express or implied.
# See the License for the specific language governing permissions and
# limitations under the License.


from .configuration_utils import PretrainedConfig
from .model_utils import PretrainedModel, register_base_model
from .tokenizer_utils import (
    PretrainedTokenizer,
    BPETokenizer,
    tokenize_chinese_chars,
    is_chinese_char,
    AddedToken,
    normalize_chars,
    tokenize_special_chars,
    convert_to_unicode,
)
from .processing_utils import ProcessorMixin
from .feature_extraction_utils import BatchFeature, FeatureExtractionMixin
from .image_processing_utils import ImageProcessingMixin
from .attention_utils import create_bigbird_rand_mask_idx_list
from .export import export_model

# isort: split
from .bert.modeling import *
from .bert.tokenizer import *
from .bert.configuration import *

# isort: split
from .gpt.modeling import *
from .gpt.tokenizer import *
from .gpt.configuration import *
from .roberta.modeling import *
from .roberta.tokenizer import *
from .roberta.configuration import *
from .electra.modeling import *
from .electra.tokenizer import *
from .electra.configuration import *
from .albert.configuration import *
from .albert.modeling import *
from .albert.tokenizer import *
from .bit.modeling import *
from .bit.configuration import *
from .bit.image_processing import *
from .bart.modeling import *
from .bart.tokenizer import *
from .bart.configuration import *
from .bert_japanese.tokenizer import *
from .bigbird.modeling import *
from .bigbird.configuration import *
from .bigbird.tokenizer import *
from .blenderbot.modeling import *
from .blenderbot.tokenizer import *
from .blenderbot.configuration import *
from .blenderbot_small.modeling import *
from .blenderbot_small.tokenizer import *
from .blenderbot_small.configuration import *
from .blip.modeling import *
from .blip.modeling_text import *
from .blip.configuration import *
from .blip.processing import *
from .blip.image_processing import *
from .chinesebert.configuration import *
from .chinesebert.modeling import *
from .chinesebert.tokenizer import *
from .convbert.configuration import *
from .convbert.modeling import *
from .convbert.tokenizer import *
from .ctrl.modeling import *
from .ctrl.tokenizer import *
from .ctrl.configuration import *
from .dpt.modeling import *
from .dpt.configuration import *
from .dpt.image_processing import *
from .distilbert.configuration import *
from .distilbert.modeling import *
from .distilbert.tokenizer import *
from .ernie.configuration import *
from .ernie.modeling import *
from .ernie.tokenizer import *
from .ernie_ctm.modeling import *
from .ernie_ctm.tokenizer import *
from .ernie_ctm.configuration import *
from .ernie_doc.modeling import *
from .ernie_doc.tokenizer import *
from .ernie_doc.configuration import *
from .ernie_gen.modeling import ErnieForGeneration
from .ernie_gram.modeling import *
from .ernie_gram.tokenizer import *
from .ernie_gram.configuration import *
from .ernie_layout.modeling import *
from .ernie_layout.tokenizer import *
from .ernie_layout.configuration import *
from .ernie_m.configuration import *
from .ernie_m.modeling import *
from .ernie_m.tokenizer import *
from .fnet.modeling import *
from .fnet.tokenizer import *
from .fnet.configuration import *
from .funnel.modeling import *
from .funnel.tokenizer import *
from .funnel.configuration import *
from .llama.configuration import *
from .llama.modeling import *
from .llama.tokenizer import *
from .layoutlm.configuration import *
from .layoutlm.modeling import *
from .layoutlm.tokenizer import *
from .layoutlmv2.modeling import *
from .layoutlmv2.tokenizer import *
from .layoutlmv2.configuration import *
from .layoutxlm.modeling import *
from .layoutxlm.tokenizer import *
from .layoutxlm.configuration import *
from .luke.modeling import *
from .luke.tokenizer import *
from .luke.configuration import *
from .mbart.modeling import *
from .mbart.tokenizer import *
from .mbart.configuration import *
from .megatronbert.modeling import *
from .megatronbert.tokenizer import *
from .megatronbert.configuration import *
from .prophetnet.modeling import *
from .prophetnet.tokenizer import *
from .prophetnet.configuration import *
from .mobilebert.configuration import *
from .mobilebert.modeling import *
from .mobilebert.tokenizer import *
from .mpnet.configuration import *
from .mpnet.modeling import *
from .mpnet.tokenizer import *
from .mt5.configuration import *
from .mt5.modeling import *
from .nezha.configuration import *
from .nezha.modeling import *
from .nezha.tokenizer import *
from .ppminilm.modeling import *
from .ppminilm.tokenizer import *
from .reformer.modeling import *
from .reformer.tokenizer import *
from .reformer.configuration import *
from .rembert.modeling import *
from .rembert.tokenizer import *
from .rembert.configuration import *
from .roformer.modeling import *
from .roformer.configuration import *
from .roformer.tokenizer import *
from .semantic_search.modeling import *
from .skep.configuration import *
from .skep.modeling import *
from .skep.tokenizer import *
from .squeezebert.modeling import *
from .squeezebert.tokenizer import *
from .squeezebert.configuration import *
from .t5.modeling import *
from .t5.tokenizer import *
from .t5.configuration import *
from .tinybert.configuration import *
from .tinybert.modeling import *
from .tinybert.tokenizer import *
from .transformer.modeling import *
from .unified_transformer.modeling import *
from .unified_transformer.tokenizer import *
from .unified_transformer.configuration import *
from .ernie_vil.configuration import *
from .ernie_vil.modeling import *
from .ernie_vil.feature_extraction import *
from .ernie_vil.tokenizer import *
from .ernie_vil.processing import *
from .ernie_vil.image_processing import *
from .unimo.modeling import *
from .unimo.tokenizer import *
from .unimo.configuration import *
from .xlnet.modeling import *
from .xlnet.tokenizer import *
from .xlnet.configuration import *
from .xlm.modeling import *
from .xlm.tokenizer import *
from .xlm.configuration import *
from .gau_alpha.modeling import *
from .gau_alpha.tokenizer import *
from .gau_alpha.configuration import *
from .roformerv2.modeling import *
from .roformerv2.tokenizer import *
from .roformerv2.configuration import *
from .optimization import *
from .opt.configuration import *
from .opt.modeling import *
from .auto.modeling import *
from .auto.tokenizer import *
from .auto.processing import *
from .auto.configuration import *
from .codegen.modeling import *
from .codegen.tokenizer import *
from .codegen.configuration import *
from .artist.modeling import *
from .artist.tokenizer import *
from .artist.configuration import *
from .dallebart.modeling import *
from .dallebart.tokenizer import *
from .dallebart.configuration import *
from .clip.modeling import *
from .clip.configuration import *
from .clip.feature_extraction import *
from .clip.tokenizer import *
from .clip.processing import *
from .clip.image_processing import *
from .chineseclip.modeling import *
from .chineseclip.configuration import *
from .chineseclip.feature_extraction import *
from .chineseclip.processing import *
from .chineseclip.image_processing import *
from .chineseclip.tokenizer import *
from .gptj.modeling import *
from .gptj.tokenizer import *
from .gptj.configuration import *
from .pegasus.modeling import *
from .pegasus.tokenizer import *
from .pegasus.configuration import *
from .glm.configuration import *
from .glm.modeling import *
from .glm.tokenizer import *
from .nystromformer.configuration import *
from .nystromformer.modeling import *
from .nystromformer.tokenizer import *
from .bloom.configuration import *
from .bloom.modeling import *
from .bloom.tokenizer import *
from .clipseg.configuration import *
from .clipseg.modeling import *
from .clipseg.processing import *
from .clipseg.image_processing import *
from .blip_2.modeling import *
from .blip_2.configuration import *
from .blip_2.processing import *
from .chatglm.configuration import *
from .chatglm.modeling import *
from .chatglm.tokenizer import *
<<<<<<< HEAD
from .minigpt4.modeling import *
from .minigpt4.configuration import *
from .minigpt4.processing import *
from .minigpt4.image_processing import *
=======
from .clap.configuration import *
from .clap.feature_extraction import *
from .clap.modeling import *
from .clap.processing import *
>>>>>>> ba76aa26

# For faster tokenizer
from ..utils.import_utils import is_fast_tokenizer_available

if is_fast_tokenizer_available():
    from .tokenizer_utils_fast import PretrainedFastTokenizer
    from .bert.fast_tokenizer import *
    from .ernie.fast_tokenizer import *
    from .tinybert.fast_tokenizer import *
    from .ernie_m.fast_tokenizer import *
    from .nystromformer.fast_tokenizer import *<|MERGE_RESOLUTION|>--- conflicted
+++ resolved
@@ -247,17 +247,14 @@
 from .chatglm.configuration import *
 from .chatglm.modeling import *
 from .chatglm.tokenizer import *
-<<<<<<< HEAD
 from .minigpt4.modeling import *
 from .minigpt4.configuration import *
 from .minigpt4.processing import *
 from .minigpt4.image_processing import *
-=======
 from .clap.configuration import *
 from .clap.feature_extraction import *
 from .clap.modeling import *
 from .clap.processing import *
->>>>>>> ba76aa26
 
 # For faster tokenizer
 from ..utils.import_utils import is_fast_tokenizer_available
