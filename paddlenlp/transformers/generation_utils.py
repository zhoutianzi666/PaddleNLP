# Copyright (c) 2021 PaddlePaddle Authors. All Rights Reserved.
# Copyright 2018 The Google AI Language Team Authors and The HuggingFace Inc. team.
#
# Licensed under the Apache License, Version 2.0 (the "License");
# you may not use this file except in compliance with the License.
# You may obtain a copy of the License at
#
#     http://www.apache.org/licenses/LICENSE-2.0
#
# Unless required by applicable law or agreed to in writing, software
# distributed under the License is distributed on an "AS IS" BASIS,
# WITHOUT WARRANTIES OR CONDITIONS OF ANY KIND, either express or implied.
# See the License for the specific language governing permissions and
# limitations under the License.
from __future__ import annotations

import inspect
from abc import ABC
from collections import OrderedDict
from typing import Union

import paddle
import paddle.nn as nn
import paddle.nn.functional as F
from paddle import Tensor
from paddle.common_ops_import import convert_dtype

try:
    from paddle.utils import map_structure
except ImportError:
    from paddle.fluid.layers.utils import map_structure

from paddle.fluid.dygraph.base import in_declarative_mode

try:
    from paddle import top_p_sampling

    is_top_p_sampling_avaliable = True
except:
    is_top_p_sampling_avaliable = False

from paddlenlp.utils.log import logger

from .model_outputs import ModelOutput
from .utils import get_scale_by_dtype

__all__ = ["GenerationMixin"]


def get_unfinished_flag(
    input_ids: Tensor, unfinished_flag: Tensor, eos_token_id: Union[int, list[int], list[list[int]]]
) -> Tensor:
    """get unfinished flag for generation step

    Args:
        input_ids (Tensor): the input_ids
        eos_token_id (Union[int, list[int], list[list[int]]]): the end os sentence flag, which can be:
            * single token id, eg: 10
            * multiple token ids to stop generation, eg: [10, 10]
            * some more tokens to stop generations, eg: [[10], [20, 20], [30, 30, 30]]

    Returns:
        Tensor: the unfinished flag tensor
    """
    if isinstance(eos_token_id, int):
        unfinished_flag = paddle.logical_and(unfinished_flag, input_ids[:, -1:2147483647] != eos_token_id)
    elif isinstance(eos_token_id[0], int):
        eos_token_id_tensor = paddle.to_tensor([eos_token_id])
        is_last_tokens_equal = paddle.all(
            paddle.equal(input_ids[:, -len(eos_token_id) :2147483647], eos_token_id_tensor), axis=-1
        ).unsqueeze(-1)
        unfinished_flag = paddle.logical_and(unfinished_flag, ~is_last_tokens_equal)
    else:
        batch_unfinish_flag = None
        for batch_eos_token_id in eos_token_id:
            if batch_unfinish_flag is None:
                batch_unfinish_flag = ~get_unfinished_flag(input_ids, unfinished_flag, batch_eos_token_id)
            else:
                batch_unfinish_flag = paddle.logical_or(
                    batch_unfinish_flag, ~get_unfinished_flag(input_ids, unfinished_flag, batch_eos_token_id)
                )

        unfinished_flag = ~batch_unfinish_flag
    return unfinished_flag


class BeamHypotheses:
    def __init__(self, num_beams, length_penalty, early_stopping):
        """
        Initialize n-best list of hypotheses.
        """
        self.length_penalty = length_penalty
        self.early_stopping = early_stopping
        self.num_beams = num_beams
        self.beams = []
        self.worst_score = get_scale_by_dtype()

    def __len__(self):
        """
        Number of hypotheses in the list.
        """
        return len(self.beams)

    def add(self, hyp, sum_logprobs, origin_len=0):
        """
        Add a new hypothesis to the list.
        """
        score = sum_logprobs / (((hyp.shape[-1] - origin_len + 5) / 6) ** self.length_penalty)
        if len(self) < self.num_beams or score > self.worst_score:
            self.beams.append((score, hyp))
            if len(self) > self.num_beams:
                sorted_next_scores = sorted([(s, idx) for idx, (s, _) in enumerate(self.beams)])
                del self.beams[sorted_next_scores[0][1]]
                self.worst_score = sorted_next_scores[1][0]
            else:
                self.worst_score = min(score, self.worst_score)

    def is_done(self, best_sum_logprobs, cur_len, origin_len=0):
        """
        If there are enough hypotheses and that none of the hypotheses being
        generated can become better than the worst one in the heap, then we
        are done with this sentence.
        """
        if len(self) < self.num_beams:
            return False
        elif self.early_stopping:
            return True
        else:
            cur_score = best_sum_logprobs / ((cur_len - origin_len + 5) / 6) ** self.length_penalty
            ret = self.worst_score >= cur_score
            return ret


class BeamSearchScorer(object):
    """
    implementing standard beam search decoding.
    """

    def __init__(
        self,
        batch_size,
        max_length,
        num_beams,
        length_penalty=1.0,
        do_early_stopping=False,
        num_beam_hyps_to_keep=1,
        num_beam_groups=1,
    ):
        self.max_length = max_length
        self.num_beams = num_beams
        self.length_penalty = length_penalty
        self.do_early_stopping = do_early_stopping
        self.num_beam_hyps_to_keep = num_beam_hyps_to_keep
        self.num_beam_groups = num_beam_groups
        self.group_size = self.num_beams // self.num_beam_groups

        self._is_init = False
        self._beam_hyps = [
            BeamHypotheses(
                num_beams=self.num_beams, length_penalty=self.length_penalty, early_stopping=self.do_early_stopping
            )
            for _ in range(batch_size)
        ]
        self._done = paddle.to_tensor([0 for _ in range(batch_size)], dtype="int64")

        if not isinstance(num_beams, int) or num_beams <= 1:
            raise ValueError(
                "`num_beams` has to be an integer strictly greater than 1, but "
                "received {}. For `num_beams` == 1, one should make use of "
                "`greedy_search` instead.".format(num_beams)
            )

        if not isinstance(num_beam_groups, int) or (num_beam_groups > num_beams) or (num_beams % num_beam_groups != 0):
            raise ValueError(
                "`num_beam_groups` has to be an integer smaller or equal than "
                "`num_beams` and `num_beams` has to be divisible by "
                "`num_beam_groups`, but received num_beam_groups={}, num_beams="
                "{}.".format(num_beam_groups, num_beams)
            )

    @property
    def is_done(self):
        return paddle.min(self._done) == 1

    def process(
        self, input_ids, next_scores, next_tokens, next_indices, origin_len=0, pad_token_id=None, eos_token_id=None
    ):
        cur_len = input_ids.shape[-1]
        batch_size = len(self._beam_hyps)
        assert batch_size == (input_ids.shape[0] // self.group_size)

        next_beam_scores = paddle.zeros([batch_size, self.group_size], dtype=next_scores.dtype)
        next_beam_tokens = paddle.zeros([batch_size, self.group_size], dtype=next_tokens.dtype)
        next_beam_indices = paddle.zeros([batch_size, self.group_size], dtype=next_indices.dtype)

        for batch_idx, beam_hyp in enumerate(self._beam_hyps):
            if self._done[batch_idx] == 1:
                assert (
                    len(beam_hyp) >= self.num_beams
                ), "Batch can only be done if at least {} beams have been generated".format(self.num_beams)
                assert (
                    eos_token_id is not None and pad_token_id is not None
                ), "generated beams >= num_beams -> eos_token_id and pad_token have to be defined"
                # pad the batch
                next_beam_scores[batch_idx, :] = 0
                next_beam_tokens[batch_idx, :] = pad_token_id
                next_beam_indices[batch_idx, :] = 0
                continue

            # next tokens for this sentence
            beam_idx = 0
            for beam_token_rank, (next_token, next_score, next_index) in enumerate(
                zip(next_tokens[batch_idx], next_scores[batch_idx], next_indices[batch_idx])
            ):
                batch_beam_idx = batch_idx * self.group_size + next_index
                # add to generated hypotheses if end of sentence
                if (eos_token_id is not None) and (next_token.item() == eos_token_id):
                    # If beam_token does not belong to top num_beams tokens,
                    # it should not be added
                    is_beam_token_worse_than_top_num_beams = beam_token_rank >= self.group_size
                    if is_beam_token_worse_than_top_num_beams:
                        continue
                    beam_hyp.add(input_ids[batch_beam_idx.item()].clone(), next_score.item(), origin_len)

                else:
                    # add next predicted token since it is not eos_token
                    next_beam_scores[batch_idx, beam_idx] = next_score
                    next_beam_tokens[batch_idx, beam_idx] = next_token.item()
                    next_beam_indices[batch_idx, beam_idx] = batch_beam_idx.item()
                    beam_idx += 1

                # once the beam for next step is full, don't add more tokens to it.
                if beam_idx == self.group_size:
                    break

            if beam_idx < self.group_size:
                raise ValueError(
                    "At most {} tokens in `next_tokens[batch_idx]` can be equal "
                    "to `eos_token_id: {}`. Make sure `next_tokens[batch_idx]` "
                    "are corrected.".format(self.group_size, eos_token_id)
                )

            # Check if we are done so that we can save a pad step if all(done)
            if beam_hyp.is_done(next_scores[batch_idx].max().item(), cur_len, origin_len):
                self._done[batch_idx] = 1

        return {
            "next_beam_scores": next_beam_scores.reshape([-1]),
            "next_beam_tokens": next_beam_tokens.reshape([-1]),
            "next_beam_indices": next_beam_indices.reshape([-1]),
        }

    def finalize(
        self,
        input_ids,
        final_beam_scores,
        final_beam_tokens,
        final_beam_indices,
        origin_len=0,
        pad_token_id=None,
        eos_token_id=None,
    ):
        batch_size = len(self._beam_hyps)

        # finalize all open beam hypotheses and add to generated hypotheses
        for batch_idx, beam_hyp in enumerate(self._beam_hyps):
            if self._done[batch_idx] == 1:
                continue

            # all open beam hypotheses are added to the beam hypothesis
            # beam hypothesis class automatically keeps the best beams
            for beam_id in range(self.num_beams):
                batch_beam_idx = batch_idx * self.num_beams + beam_id
                final_score = final_beam_scores[batch_beam_idx].item()
                final_tokens = input_ids[batch_beam_idx]
                beam_hyp.add(final_tokens, final_score, origin_len=origin_len)

        # select the best hypotheses
        sent_lengths = paddle.zeros([batch_size * self.num_beam_hyps_to_keep], dtype=input_ids.dtype)
        best = []

        # retrieve best hypotheses
        for i, beam_hyp in enumerate(self._beam_hyps):
            sorted_hyps = sorted(beam_hyp.beams, key=lambda x: x[0])
            for j in range(self.num_beam_hyps_to_keep):
                best_score, best_hyp = sorted_hyps.pop()
                sent_lengths[self.num_beam_hyps_to_keep * i + j] = len(best_hyp)
                best.append([best_hyp, best_score])

        # prepare for adding eos
        sent_max_len = min(sent_lengths.max().item() + 1, self.max_length)
        decoded = paddle.zeros([batch_size * self.num_beam_hyps_to_keep, sent_max_len], dtype=input_ids.dtype)
        # shorter batches are padded if needed
        if sent_lengths.min().item() != sent_lengths.max().item():
            assert pad_token_id is not None, "`pad_token_id` has to be defined"
            decoded[:, :] = pad_token_id
        decoded_score = paddle.zeros([batch_size * self.num_beam_hyps_to_keep, 1])

        # fill with hypotheses and eos_token_id if the latter fits in
        for i, (hypo, score) in enumerate(best):
            decoded[i, : sent_lengths[i].item()] = hypo.numpy()
            decoded_score[i] = score
            if sent_lengths[i] < self.max_length:
                decoded[i, sent_lengths[i].item()] = eos_token_id
        return decoded, decoded_score


class GenerationMixin(object):
    r"""
    This class implements the interface for generation task.

    It's used as the base class of `paddlenlp.transformers.PretrainedModel
    <https://paddlenlp.readthedocs.io/zh/latest/source/paddlenlp.transformers.model_utils.html>`__.
    """
    # enable `to_static` method for CausalLM Model
    enable_to_static_method = False

    @staticmethod
    def prepare_input_ids_for_generation(bos_token_id, encoder_output=None):
        batch_size = 1
        if bos_token_id is None:
            raise ValueError("`bos_token_id` should be defined when no " "`input_ids` are provided.")
        if encoder_output is not None:
            batch_size = encoder_output.shape[0]
            # I think this used be seq_len not 1.
            #seq_len = encoder_output.shape[0]
        return paddle.ones([batch_size, 1], dtype="int64") * bos_token_id

    @staticmethod
    def prepare_attention_mask_for_generation(input_ids, pad_token_id, eos_token_id):
        is_pad_token_in_inputs_ids = (pad_token_id is not None) and paddle.any(input_ids == pad_token_id).item()
        is_pad_token_not_equal_to_eos_token_id = (eos_token_id is None) or (
            (eos_token_id is not None) and (pad_token_id != eos_token_id)
        )
        if is_pad_token_in_inputs_ids and is_pad_token_not_equal_to_eos_token_id:
            attention_mask = (input_ids == pad_token_id).astype(paddle.get_default_dtype()) * get_scale_by_dtype(
                return_positive=False
            )
        else:
            attention_mask = paddle.zeros_like(input_ids, dtype=paddle.get_default_dtype())
        return paddle.unsqueeze(attention_mask, axis=[1, 2])

    @staticmethod
    def prepare_seq_len_for_generation(input_ids, pad_token_id, eos_token_id):
        is_pad_token_in_inputs_ids = (pad_token_id is not None) and paddle.any(input_ids == pad_token_id).item()
        is_pad_token_not_equal_to_eos_token_id = (eos_token_id is None) or (
            (eos_token_id is not None) and (pad_token_id != eos_token_id)
        )
        if is_pad_token_in_inputs_ids and is_pad_token_not_equal_to_eos_token_id:
            seq_len = paddle.sum(input_ids != pad_token_id, axis=1).unsqueeze(-1)
        else:
            seq_len = paddle.full((input_ids.shape[0], 1), input_ids.shape[1], dtype="int64")
        return seq_len

    def get_logits_processor(
        self,
        min_length=None,
        max_length=None,
        eos_token_id=None,
        forced_bos_token_id=None,
        forced_eos_token_id=None,
        num_beams=1,
        num_beam_groups=1,
        diversity_rate=0.0,
        repetition_penalty=None,
        no_repeat_ngram_size=None,
        logits_processors=None,
    ):
        processors = LogitsProcessorList()

        if min_length is not None and eos_token_id is not None and min_length > -1:
            processors.append(MinLengthLogitsProcessor(min_length, eos_token_id))
        if num_beam_groups > 1 and diversity_rate > 0.0:
            processors.append(
                HammingDiversityLogitsProcessor(
                    diversity_rate=diversity_rate, num_beams=num_beams, num_beam_groups=num_beam_groups
                )
            )
        if repetition_penalty is not None and repetition_penalty != 1.0:
            processors.append(RepetitionPenaltyLogitsProcessor(penalty=repetition_penalty))
        if no_repeat_ngram_size is not None and no_repeat_ngram_size > 0:
            processors.append(NoRepeatNGramLogitsProcessor(no_repeat_ngram_size))
        if forced_bos_token_id is not None:
            processors.append(ForcedBOSTokenLogitsProcessor(forced_bos_token_id))
        if forced_eos_token_id is not None:
            processors.append(ForcedEOSTokenLogitsProcessor(max_length, forced_eos_token_id))
        # TODO
        # Add more pre_processing for distribution

        if logits_processors is not None:
            custom_processors = LogitsProcessorList()
            custom_processors_type = [type(lp) for lp in logits_processors]

            for processor in processors:
                if type(processor) not in custom_processors_type:
                    custom_processors.append(processor)
            custom_processors.extend(logits_processors)

            return custom_processors
        else:
            return processors

    @staticmethod
    def expand_inputs_for_generation(input_ids, expand_size, attention_mask=None, **model_kwargs):

        index = paddle.tile(
            paddle.arange(paddle.shape(input_ids)[0], dtype="int64").unsqueeze(-1), [1, expand_size]
        ).reshape([-1])

        input_ids = paddle.gather(input_ids, index)

        if attention_mask is not None:
            model_kwargs["attention_mask"] = paddle.gather(attention_mask, index)

        if "token_type_ids" in model_kwargs and model_kwargs["token_type_ids"] is not None:
            token_type_ids = model_kwargs["token_type_ids"]
            model_kwargs["token_type_ids"] = paddle.gather(token_type_ids, index)

        if "position_ids" in model_kwargs and model_kwargs["position_ids"] is not None:
            position_ids = model_kwargs["position_ids"]
            model_kwargs["position_ids"] = paddle.gather(position_ids, index)

        if "seq_len" in model_kwargs and model_kwargs["seq_len"] is not None:
            seq_len = model_kwargs["seq_len"]
            model_kwargs["seq_len"] = paddle.gather(seq_len, index)

        if "encoder_output" in model_kwargs and model_kwargs["encoder_output"] is not None:
            encoder_output = model_kwargs["encoder_output"]
            model_kwargs["encoder_output"] = paddle.gather(encoder_output, index)

        if "role_ids" in model_kwargs and model_kwargs["role_ids"] is not None:
            role_ids = model_kwargs["role_ids"]
            model_kwargs["role_ids"] = paddle.gather(role_ids, index)

        return input_ids, model_kwargs

    @staticmethod
    def update_model_kwargs_for_generation(outputs, model_kwargs, is_encoder_decoder=False):
        # Update the model inputs during generation.
        # Note that If `token_type_ids` and `attention_mask` in `model_kwargs`
        # and they contain pad value, the result vectors updated by this method
        # may be different from expected. In this case, you need to rewrite the
        # method.

        # update cache
        if isinstance(outputs, tuple) and len(outputs) > 1 and not isinstance(outputs[1], paddle.Tensor):
            model_kwargs["cache"] = outputs[1]
            print(outputs)
            print("outputs")
            model_kwargs["past_key_values"] = outputs[1]

        if isinstance(outputs, ModelOutput) and "past_key_values" in outputs:
            model_kwargs["cache"] = outputs.past_key_values
            model_kwargs["past_key_values"] = outputs.past_key_values

        # update token_type_ids with last value
        if "token_type_ids" in model_kwargs and model_kwargs["token_type_ids"] is not None:
            token_type_ids = model_kwargs["token_type_ids"]
            model_kwargs["token_type_ids"] = paddle.concat([token_type_ids, token_type_ids[:, -1:]], axis=-1)

        # update position_ids
        if "position_ids" in model_kwargs and model_kwargs["position_ids"] is not None:
            position_ids = model_kwargs["position_ids"]
            model_kwargs["position_ids"] = paddle.concat([position_ids, position_ids[..., -1:] + 1], axis=-1)

        # update attention_mask
        if not is_encoder_decoder and "attention_mask" in model_kwargs:
            attention_mask = model_kwargs["attention_mask"]
            # nn.Pad2D don't support the data type `bool`
            if convert_dtype(attention_mask.dtype) == "bool":
                attention_mask = paddle.cast(attention_mask, "int64")
            if len(attention_mask.shape) == 4:
                cur_device = paddle.get_device()
                if cur_device.split(":")[0] == "npu":
                    attention_mask = nn.Pad2D([0, 0, 0, 1], mode="constant")(attention_mask)
                    attention_mask = nn.Pad2D([0, 1, 0, 0], value=0)(attention_mask)
                else:
                    attention_mask = nn.Pad2D([0, 0, 0, 1], mode="replicate")(attention_mask)
                    attention_mask = nn.Pad2D([0, 1, 0, 0], value=get_scale_by_dtype(return_positive=False))(
                        attention_mask
                    )

                dtype = convert_dtype(attention_mask.dtype)
                if "int" in dtype:
                    attention_mask[:, :, -1, -1] = 1
                elif "float" in dtype:
                    attention_mask[:, :, -1, -1] = 0.0
                else:
                    raise ValueError("The data type of input `attention_mask` must " "be bool, int or float")
            else:
                attention_mask = paddle.concat(
                    [attention_mask, paddle.ones([attention_mask.shape[0], 1], dtype="int64")], axis=-1
                )
            model_kwargs["attention_mask"] = attention_mask

        # update role_ids
        if "role_ids" in model_kwargs and model_kwargs["role_ids"] is not None:
            role_ids = model_kwargs["role_ids"]
            model_kwargs["role_ids"] = paddle.concat([role_ids, role_ids[:, -1:]], axis=-1)

        return model_kwargs

    @staticmethod
    def update_scores_for_generation(scores, next_scores, length, unfinished_flag):
        # update scores

        unfinished_scores = (scores * length + next_scores) / (length + 1)
        scores = paddle.where(unfinished_flag, unfinished_scores, scores)
        return scores

    def prepare_encoder_decoder_kwargs_for_generation(self, input_ids, model_kwargs):
        if "encoder_output" not in model_kwargs:
            # retrieve encoder hidden states
            encoder = self.get_encoder()
            encoder_kwargs = {
                argument: value
                for argument, value in model_kwargs.items()
                if not (
                    argument.startswith("decoder_") or argument.startswith("cross_attn") or argument == "use_cache"
                )
            }
            # Use inputs_embeds as the priority if inputs_embeds exists
            if "inputs_embeds" in encoder_kwargs:
                model_kwargs["encoder_output"] = encoder(**encoder_kwargs)
            else:
                model_kwargs["encoder_output"] = encoder(input_ids=input_ids, **encoder_kwargs)
        return model_kwargs

    def prepare_decoder_input_ids_for_generation(self, input_ids, decoder_start_token_id=None, bos_token_id=None):
        decoder_start_token_id = (
            decoder_start_token_id if decoder_start_token_id is not None else self.config.decoder_start_token_id
        )
        decoder_start_token_id = decoder_start_token_id if decoder_start_token_id is not None else bos_token_id

        decoder_input_ids = paddle.ones([input_ids.shape[0], 1], dtype="int64") * decoder_start_token_id

        return decoder_input_ids

    def get_decoder_start_token_id(self, decoder_start_token_id=None, bos_token_id=None):
        decoder_start_token_id = (
            decoder_start_token_id if decoder_start_token_id is not None else self.config.decoder_start_token_id
        )
        bos_token_id = bos_token_id if bos_token_id is not None else self.config.bos_token_id

        if decoder_start_token_id is not None:
            return decoder_start_token_id
        elif self.config.decoder_start_token_id is not None:
            return self.config.decoder_start_token_id
        elif bos_token_id is not None:
            return bos_token_id
        elif self.config.bos_token_id is not None:
            return self.config.bos_token_id
        raise ValueError(
            "`decoder_start_token_id` or `bos_token_id` has to be defined for encoder-decoder generation."
        )

    def prepare_inputs_for_generation(self, input_ids, **kwargs):
        # Implement in subclasses for custom behavior to prepare inputs in the
        # generate method.

        return {"input_ids": input_ids}

    def adjust_logits_during_generation(self, logits):
        # Implement in subclasses for custom behavior to adjust the logits in
        # the generate method.

        return logits

    def prepare_fast_entry(self, kwargs):
        return False

    def _convert_to_fast(self, kwargs):
        # try general convert
        pass

    def _build_fast(self, kwargs):
        self._fast_entry = False
        if kwargs["num_beam_groups"] != 1:
            # not support for group_beam_search yet in the fast version
            raise AttributeError("'num_beam_groups != 1' is not supported yet in the fast version")
        if paddle.get_default_dtype() == "float16" and kwargs["use_fp16_decoding"] is False:
            logger.info(
                "Since the default dtype is float16, float16 would be used " "though 'use_fp16_decoding=False'."
            )
            kwargs["use_fp16_decoding"] = True
        self.prepare_fast_entry(kwargs)

    @paddle.no_grad()
    def generate(
        self,
        input_ids=None,
        attention_mask=None,
        position_ids=None,
        max_length=20,
        min_length=0,
        decode_strategy="sampling",
        temperature=1.0,
        top_k=0,
        top_p=1.0,
        repetition_penalty=1.0,
        num_beams=1,
        num_beam_groups=1,
        length_penalty=0.0,
        early_stopping=False,
        bos_token_id=None,
        eos_token_id=None,
        pad_token_id=None,
        decoder_start_token_id=None,
        forced_bos_token_id=None,
        forced_eos_token_id=None,
        no_repeat_ngram_size=None,
        num_return_sequences=1,
        diversity_rate=0.0,
        use_cache=True,
        use_fast=False,
        use_fp16_decoding=False,
        inputs_embeds=None,
        **model_kwargs
    ):
        r"""
        The interface for generation task. This method can generate sequences
        by using decoding strategy. Currently, there are three decoding
        strategies supported: "greedy_search", "sampling" and "beam_search".

        Args:
            input_ids (Tensor, optional): The input sequence ids for the
                generation. It is a Tensor with shape [batch_size, sequence_length].
                The data type should be int32 or int64. Default to None, which
                we will initialize it as a Tensor with shape [1, 1], filled
                with the value `bos_token_id`.
            max_length (int, optional): The maximum length of the sequence to
                be generated. Default to 20.
            min_length (int, optional): The minimum length of the sequence to
                be generated. Default to 0.
            decode_strategy (str, optional): The decoding strategy in generation.
                Currently, there are three decoding strategies supported:
                "greedy_search", "sampling" and "beam_search". Default to
                "greedy_search".
            temperature (float, optional): The value used to module the next
                token probabilities in the "sampling" strategy. Default to 1.0,
                which means no effect.
            top_k (int, optional): The number of highest probability tokens to
                keep for top-k-filtering in the "sampling" strategy. Default to
                0, which means no effect.
            top_p (float, optional): The cumulative probability for
                top-p-filtering in the "sampling" strategy. The value should
                satisfy :math:`0 <= top\_p < 1`. Default to 1.0, which means no
                effect.
            repetition_penalty (float, optional):
                The parameter for repetition penalty. 1.0 means no penalty. See `this paper
                <https://arxiv.org/pdf/1909.05858.pdf>`__ for more details. Defaults to 1.0.
            num_beams (int, optional): The number of beams in the "beam_search"
                strategy. Default to 1.
            num_beam_groups (int, optional):
                Number of groups to divide `num_beams` into in order to use DIVERSE
                BEAM SEARCH. See `this paper <https://arxiv.org/pdf/1610.02424.pdf>`__
                for more details. Default to 1.
            length_penalty (float, optional): The exponential penalty to the
                sequence length in the "beam_search" strategy. The larger this
                param is, the more that the model would generate shorter
                sequences. Default to 0.0, which means no penalty.
            early_stopping (bool, optional): Whether to stop searching in the
                "beam_search" strategy when at least `num_beams` sentences are
                finished per batch or not. Default to False.
            bos_token_id (int, optional): The id of the `bos_token`. Default to
                None.
            eos_token_id (int, optional): The id of the `eos_token`. Default to
                None.
            pad_token_id (int, optional): The id of the `pad_token`. Default to
                None.
            decoder_start_token_id (int, optional): The start token id for
                encoder-decoder models. Default to None.
            forced_bos_token_id (int, optional): The id of the token to force as
                the first generated token. Usually use for multilingual models.
                Default to None.
            forced_eos_token_id (int, optional): The id of the token to force as
                the last generated token. Default to None.
            num_return_sequences (int, optional): The number of returned
                sequences for each sequence in the batch. Default to 1.
            diversity_rate (float, optional): If num_beam_groups is 1, this is the
                diversity_rate for Diverse Siblings Search. See
                `this paper https://arxiv.org/abs/1611.08562`__ for more details.
                If not, this is the diversity_rate for DIVERSE BEAM SEARCH.
            use_cache: (bool, optional): Whether to use the model cache to
                speed up decoding. Default to True.
            use_fast: (bool, optional): Whether to use fast entry of model
                for FastGeneration. Default to False.
            use_fp16_decoding: (bool, optional): Whether to use fp16 for decoding.
                Only works when fast entry is avalible. Default to False.
            model_kwargs (dict): It can be used to specify additional kwargs
                passed to the model.

        Returns:
            tuple[Tensor]: It is a tuple contains two elements: ids and scores.
            Each element is a Tensor.

            With the fields:

            - ids (Tensor):
                The ids of the generated sequences. It is a Tensor with shape
                [batch_size * num_return_sequences, sequence_length]. The data
                type is same as the input `input_ids`.
            - scores (Tensor):
                The scores of the generated sequences. It is a Tensor with shape
                [batch_size * num_return_sequences, 1]. The data type is float32
                or float64, which is the same as the parameters in the model.

        Example:
            .. code-block::

                import paddle
                from paddlenlp.transformers import (
                    UnifiedTransformerLMHeadModel,
                    UnifiedTransformerTokenizer
                )

                paddle.seed(2)

                # Initialize the model and tokenizer
                model_name_or_path = 'unified_transformer-12L-cn-luge'
                model = UnifiedTransformerLMHeadModel.from_pretrained(model_name_or_path)
                tokenizer = UnifiedTransformerTokenizer.from_pretrained(model_name_or_path)

                # Prepare the model inputs.
                history = "早上好，今天空气质量不错。"
                inputs = tokenizer.dialogue_encode(history, task_type='chitchat',
                    add_start_token_as_response=True, return_tensors=True)

            .. code-block::

                # Generate the sequence by using "greedy_search" strategy
                ids, scores = model.generate(
                    input_ids=inputs['input_ids'],
                    token_type_ids=inputs['token_type_ids'],
                    position_ids=inputs['position_ids'],
                    attention_mask=inputs['attention_mask'],
                    decode_strategy="greedy_search")
                print(ids.shape, scores.shape)
                # [1, 3] [1, 1]
                sequence_ids = ids.numpy().tolist()[0]
                sequence_ids = sequence_ids[:sequence_ids.index(tokenizer.sep_token_id)]
                response = tokenizer.convert_ids_to_string(sequence_ids, keep_space=False)
                print(response)
                # 是的

            .. code-block::

                # Generate 2 sequences by using "sampling" strategy (top_k=5)
                ids, scores = model.generate(
                    input_ids=inputs['input_ids'],
                    token_type_ids=inputs['token_type_ids'],
                    position_ids=inputs['position_ids'],
                    attention_mask=inputs['attention_mask'],
                    decode_strategy="sampling",
                    top_k=5,
                    num_return_sequences=2)
                print(ids.shape, scores.shape)
                # [2, 7] [2, 1]
                response = []
                for sequence_ids in ids.numpy().tolist():
                    sequence_ids = sequence_ids[:sequence_ids.index(tokenizer.sep_token_id)]
                    text = tokenizer.convert_ids_to_string(sequence_ids, keep_space=False)
                    response.append(text)
                print(response)
                # ['天气好,心情也好', '你也是']

            .. code-block::

                # Generate 2 sequences by using "beam_search" strategy (num_beams=5)
                ids, scores = model.generate(
                    input_ids=inputs['input_ids'],
                    token_type_ids=inputs['token_type_ids'],
                    position_ids=inputs['position_ids'],
                    attention_mask=inputs['attention_mask'],
                    decode_strategy="beam_search",
                    num_beams=5,
                    num_return_sequences=2)
                print(ids.shape, scores.shape)
                # [2, 3] [2, 1]
                response = []
                for sequence_ids in ids.numpy().tolist():
                    sequence_ids = sequence_ids[:sequence_ids.index(tokenizer.sep_token_id)]
                    text = tokenizer.convert_ids_to_string(sequence_ids, keep_space=False)
                    response.append(text)
                print(response)
                # ['是的', '嗯嗯']
        """
        assert decode_strategy in [
            "greedy_search",
            "sampling",
            "beam_search",
        ], "`decode_strategy` must be one of 'greedy_search', 'sampling' or 'beam_search' but received {}.".format(
            decode_strategy
        )
        
        model_kwargs["inputs_embeds"] = inputs_embeds

        # Whether to dynamic to static
        is_tracing = False
        if in_declarative_mode():
            is_tracing = True

        if is_tracing:
            assert decode_strategy in [
                "sampling",
            ], "`generate()` only supports 'sampling' temporarily but received {}.".format(decode_strategy)

        if getattr(self, "deprecated_warnings", None) is None:
            self.deprecated_warnings = {}

        if "use_faster" in model_kwargs:
            use_fast = model_kwargs.pop("use_faster")
            if not self.deprecated_warnings.get("use_faster", False):
                logger.warning("`use_faster` will be deprecated in near future. Please use `use_fast` instead. ")
                self.deprecated_warnings["use_faster"] = True

        bos_token_id = bos_token_id if bos_token_id is not None else self.config.bos_token_id
        eos_token_id = eos_token_id if eos_token_id is not None else self.config.eos_token_id
        pad_token_id = pad_token_id if pad_token_id is not None else self.config.pad_token_id
        forced_bos_token_id = (
            forced_bos_token_id if forced_bos_token_id is not None else self.config.forced_bos_token_id
        )
        forced_eos_token_id = (
            forced_eos_token_id if forced_eos_token_id is not None else self.config.forced_eos_token_id
        )
        decoder_start_token_id = (
            decoder_start_token_id if decoder_start_token_id is not None else self.config.decoder_start_token_id
        )
        no_repeat_ngram_size = (
            no_repeat_ngram_size if no_repeat_ngram_size is not None else self.config.no_repeat_ngram_size
        )

        if is_tracing:
            self._fast_entry = None
        
        #print("PaddleNLP/paddlenlp/transformers/generation_utils.py")
        #print(bos_token_id)
        #print(model_kwargs)        
        # breakpoint() # from zkk

        if getattr(self, "_fast_entry", None) is not False and use_fast:
            args = locals()
            args.pop("self")
            args.pop("__class__", None)
            model_kwargs = args.pop("model_kwargs")
            args.update(model_kwargs)
            try:
                if getattr(self, "_fast_entry", None) is None:
                    self._build_fast(args)
                if self._fast_entry:
                    output = self._fast_entry(**args)
                    if isinstance(output, tuple):
                        output_ids, dummy_srore = output
                    else:
                        output_ids = output
                        # make result and fast result oneconsistent
                        dummy_srore = None
                    if decode_strategy == "beam_search":
                        output_ids = output_ids.transpose([1, 2, 0])
                        output_ids = output_ids[:, :num_return_sequences, :].reshape([-1, output_ids.shape[-1]])
                        if dummy_srore is not None:
                            dummy_srore = dummy_srore[:, :num_return_sequences].flatten()
                    else:
                        output_ids = output_ids.transpose([1, 0])
                    return output_ids, dummy_srore

            except Exception as e:
                args["model_kwargs"] = model_kwargs
                # TODO
                # Prevent self._convert_to_fast to throw Exception
                self._convert_to_fast(args)
                logger.warning(e)
                logger.warning("FastGeneration is not available, " "and the original version would be used instead.")

        # params check
        if input_ids is None and "inputs_embeds" not in model_kwargs:
            # Init `input_ids` with bos_token_id
            input_ids = self.prepare_input_ids_for_generation(bos_token_id)
        elif "inputs_embeds" in model_kwargs and model_kwargs["inputs_embeds"] is not None:
            # Add input embeds support
            input_ids = self.prepare_input_ids_for_generation(
                bos_token_id, encoder_output=model_kwargs["inputs_embeds"]
            )

        # Add to model_kwargs
        model_kwargs["attention_mask"] = attention_mask
        if position_ids is not None:
            model_kwargs["position_ids"] = position_ids

        if model_kwargs.get("attention_mask", None) is None:
            # TODO
            # Init `attention_mask` depending on `pad_token_id`
            model_kwargs["attention_mask"] = self.prepare_attention_mask_for_generation(
                input_ids, pad_token_id, eos_token_id
            )
        self.is_encoder_decoder = (
            getattr(self, "encoder", None) is not None and getattr(self, "decoder", None) is not None
        )
        if self.is_encoder_decoder:
            model_kwargs = self.prepare_encoder_decoder_kwargs_for_generation(input_ids, model_kwargs)
            # set input_ids as decoder_input_ids
            if "decoder_input_ids" in model_kwargs:
                input_ids = model_kwargs.pop("decoder_input_ids")
            else:
                input_ids = self.prepare_decoder_input_ids_for_generation(
                    input_ids, decoder_start_token_id, bos_token_id
                )
        if pad_token_id is None and eos_token_id is not None:
            print("Setting `pad_token_id` to `eos_token_id`:{} for " "open-end generation.".format(eos_token_id))
            pad_token_id = eos_token_id

        model_kwargs["use_cache"] = use_cache

        if is_tracing and not paddle.is_tensor(max_length):
            min_len = input_ids.shape[-1]
            max_len = input_ids.shape[-1]
            min_len += min_length
            max_len += max_length
        else:
            input_len = input_ids.shape[-1]
            min_len = input_len + min_length
            max_len = input_len + max_length

        logits_processors = self.get_logits_processor(
            min_length=min_len if min_length > 0 else None,
            max_length=max_len,
            eos_token_id=eos_token_id,
            forced_bos_token_id=forced_bos_token_id,
            forced_eos_token_id=forced_eos_token_id,
            num_beams=num_beams,
            num_beam_groups=num_beam_groups,
            diversity_rate=diversity_rate,
            repetition_penalty=repetition_penalty,
            no_repeat_ngram_size=no_repeat_ngram_size,
            logits_processors=model_kwargs["logits_processors"]
            if "logits_processors" in model_kwargs
            and isinstance(model_kwargs["logits_processors"], LogitsProcessorList)
            else None,
        )
        if "logits_processors" in model_kwargs:
            model_kwargs.pop("logits_processors")

        if decode_strategy == "greedy_search":
            if num_return_sequences > 1:
                raise ValueError(
                    "`num_return_sequences` has to be 1, but is {} "
                    "when doing greedy search.".format(num_return_sequences)
                )
            return self.greedy_search(
                input_ids, logits_processors, max_len, pad_token_id, eos_token_id, **model_kwargs
            )

        elif decode_strategy == "sampling":
            if num_return_sequences > 1:
                input_ids, model_kwargs = self.expand_inputs_for_generation(
                    input_ids, expand_size=num_return_sequences, **model_kwargs
                )

            if is_tracing:
                return self.sample_d2s(
                    input_ids,
                    logits_processors,
                    max_len,
                    pad_token_id,
                    eos_token_id,
                    top_k,
                    top_p,
                    temperature,
                    **model_kwargs,
                )
            else:
                return self.sample(
                    input_ids,
                    logits_processors,
                    max_len,
                    pad_token_id,
                    eos_token_id,
                    top_k,
                    top_p,
                    temperature,
                    **model_kwargs,
                )

        elif decode_strategy == "beam_search":
            batch_size = input_ids.shape[0]
            if num_return_sequences > num_beams:
                raise ValueError(
                    "`num_return_sequences` has to be smaller or equal to "
                    "`num_beams`. But received `num_return_sequences` is {}, "
                    "`num_beams` is {}".format(num_return_sequences, num_beams)
                )
            if num_beams <= 1:
                raise ValueError(
                    "`num_beams` has to be bigger than 1. But received "
                    "`num_beams` is {}. If `num_beams` is 1, `decode_strategy` "
                    "should be 'greedy_search'".format(num_beams)
                )
            if num_beam_groups > 1:
                diverse_beam_scorer = BeamSearchScorer(
                    batch_size=batch_size,
                    max_length=max_len,
                    num_beams=num_beams,
                    length_penalty=length_penalty,
                    do_early_stopping=early_stopping,
                    num_beam_hyps_to_keep=num_return_sequences,
                    num_beam_groups=num_beam_groups,
                )

                # interleave with `num_beams`
                input_ids, model_kwargs = self.expand_inputs_for_generation(
                    input_ids, expand_size=num_beams, **model_kwargs
                )

                return self.group_beam_search(
                    input_ids,
                    diverse_beam_scorer,
                    logits_processors,
                    max_len,
                    pad_token_id,
                    eos_token_id,
                    **model_kwargs,
                )
            else:
                beam_scorer = BeamSearchScorer(
                    batch_size=batch_size,
                    max_length=max_len,
                    num_beams=num_beams,
                    length_penalty=length_penalty,
                    do_early_stopping=early_stopping,
                    num_beam_hyps_to_keep=num_return_sequences,
                )

                input_ids, model_kwargs = self.expand_inputs_for_generation(
                    input_ids, expand_size=num_beams, **model_kwargs
                )

                return self.beam_search(
                    input_ids,
                    beam_scorer,
                    logits_processors,
                    max_len,
                    diversity_rate,
                    pad_token_id,
                    eos_token_id,
                    **model_kwargs,
                )

    def greedy_search(self, input_ids, logits_processors, max_length, pad_token_id, eos_token_id, **model_kwargs):
        model_kwargs["use_cache"] = model_kwargs.get("use_cache", True)
        logits_processors = logits_processors if logits_processors is not None else LogitsProcessorList()
        batch_size, cur_len = input_ids.shape
        origin_len = cur_len
        unfinished_flag = paddle.full([batch_size, 1], True, dtype="bool")
        scores = paddle.full([batch_size, 1], 0.0, dtype=paddle.get_default_dtype())
        while cur_len < max_length:

            # prepare model inputs & get model output
            model_inputs = self.prepare_inputs_for_generation(input_ids, **model_kwargs)

            outputs = self(**model_inputs)

            if isinstance(outputs, tuple):
                logits = outputs[0]
            elif isinstance(outputs, ModelOutput):
                logits = outputs.logits
            else:
                logits = outputs

            # [batch_size, vocab_size]
            next_token_logits = logits[:, -1, :]

            # pre-process distribution
            next_token_logits = self.adjust_logits_during_generation(next_token_logits)
            next_tokens_scores = logits_processors(input_ids, next_token_logits)
            # greedy
            probs = F.softmax(next_tokens_scores)
            probs = paddle.log(probs)
            next_tokens = paddle.argmax(probs, axis=-1).unsqueeze(-1)
            next_scores = paddle.index_sample(probs.astype("float32"), next_tokens)

            if eos_token_id is not None:
                next_tokens = paddle.where(unfinished_flag, next_tokens, paddle.full_like(next_tokens, pad_token_id))

            scores = self.update_scores_for_generation(scores, next_scores, cur_len - origin_len, unfinished_flag)

            cur_len += 1

            input_ids = paddle.concat([input_ids, next_tokens], axis=1)

            if eos_token_id is not None:
                unfinished_flag = get_unfinished_flag(input_ids, unfinished_flag, eos_token_id)

            # Stop when there is a </s> in all sentences
            if not paddle.any(unfinished_flag):
                break

            model_kwargs = self.update_model_kwargs_for_generation(
                outputs, model_kwargs, is_encoder_decoder=self.is_encoder_decoder
            )

        return input_ids[:, origin_len:], scores

    def sample(
        self,
        input_ids,
        logits_processors,
        max_length,
        pad_token_id,
        eos_token_id,
        top_k=None,
        top_p=None,
        temperature=None,
        min_tokens_to_keep=1,
        **model_kwargs
    ):
        model_kwargs["use_cache"] = model_kwargs.get("use_cache", True)

        logits_processors = logits_processors if logits_processors is not None else LogitsProcessorList()

        batch_size, cur_len = input_ids.shape
        origin_len = cur_len
        unfinished_flag = paddle.full([batch_size, 1], True, dtype="bool")
        scores = paddle.full([batch_size, 1], 0.0, dtype=paddle.get_default_dtype())

        while cur_len < max_length:
            # prepare model inputs & get model output
            model_inputs = self.prepare_inputs_for_generation(input_ids, **model_kwargs)
            outputs = self(**model_inputs)
            #breakpoint()
            #print(cur_len)
            #print("outputs = self(**model_inputs)")
            #print(outputs)

            if isinstance(outputs, tuple):
                logits = outputs[0]
            elif isinstance(outputs, ModelOutput):
                logits = outputs.logits
            else:
                logits = outputs

            # [batch_size, vocab_size]
            logits = logits[:, -1, :]

            # pre-process distribution
            logits = self.adjust_logits_during_generation(logits)
            logits = logits_processors(input_ids, logits)

            # sample
            origin_probs = F.softmax(logits)
            origin_probs = paddle.log(origin_probs)
            if temperature is not None and temperature != 1.0:
                logits = logits / temperature
            probs = F.softmax(logits)
            if top_k is not None and top_k != 0:
                probs = TopKProcess(probs, top_k, min_tokens_to_keep)
            if top_p is not None and top_p < 1.0:
                probs = TopPProcess(probs, top_p, min_tokens_to_keep)

            # multinomial not support fp16 and bf16 currently, issue: https://github.com/PaddlePaddle/Paddle/issues/51852
            if probs.dtype == paddle.bfloat16 and top_k == 1:
                probs = probs.astype("float32")
                next_tokens = paddle.unsqueeze(paddle.argmax(probs, axis=-1), -1)
            else:
                next_tokens = paddle.multinomial(probs)

            if self.config.tensor_parallel_degree > 1:
                paddle.distributed.broadcast(next_tokens, 0)

            next_scores = paddle.index_sample(origin_probs, next_tokens)

            if eos_token_id is not None:
                next_tokens = paddle.where(unfinished_flag, next_tokens, paddle.full_like(next_tokens, pad_token_id))

            scores = self.update_scores_for_generation(scores, next_scores, cur_len - origin_len, unfinished_flag)

            cur_len += 1
            input_ids = paddle.concat([input_ids, next_tokens], axis=1)

            if eos_token_id is not None:
<<<<<<< HEAD
                #unfinished_flag = paddle.logical_and(unfinished_flag, next_tokens != eos_token_id)
=======
>>>>>>> 278102fc
                unfinished_flag = get_unfinished_flag(input_ids, unfinished_flag, eos_token_id)

            # Stop when there is a </s> in all sentences
            if not paddle.any(unfinished_flag):
                break
            model_kwargs = self.update_model_kwargs_for_generation(
                outputs, model_kwargs, is_encoder_decoder=self.is_encoder_decoder
            )
        return input_ids[:, origin_len:], scores

    def to_static(self, path: str, config: dict):
        """export generation model to static

        Args:
            path (str): path of saved inference model
            config (dict): configuration for generation
                bos_token_id (int): token id of begin-of-sentence
                eos_token_id (int): token id of end-of-sentence
                pad_token_id (int): token id of pad token
                use_top_p (bool): whether use top_p decoding strategy
        """

        use_top_p = config.get("use_top_p", True)

        top_k_spec = paddle.static.InputSpec(shape=[1], dtype="int64") if not use_top_p else 0

        top_p_spec = paddle.static.InputSpec(shape=[1], dtype="float32") if use_top_p else 1.0
        temperature = paddle.static.InputSpec(shape=[1], dtype="float32") if use_top_p else 1.0

        input_spec = [
            paddle.static.InputSpec(shape=[None, None], dtype="int64"),  # input_ids
            paddle.static.InputSpec(shape=[None, None], dtype="int64"),  # attention_mask
            None,  # position_ids
            paddle.static.InputSpec(shape=[1], dtype="int64"),  # max_length
            0,  # min_length
            "sampling",  # decode_strategy
            temperature,  # temperature
            top_k_spec,  # top_k
            top_p_spec,  # top_p
            1,  # repetition_penalty
            # num_beams
            1,
            # num_beam_groups
            1,
            # length_penalty
            0.0,
            # early_stopping
            False,
            # bos_token_id
            config.get("bos_token_id", 0),
            # eos_token_id
            config.get("eos_token_id", 0),
            # pad_token_id
            config.get("pad_token_id", 0),
            # decoder_start_token_id
            None,
            # forced_bos_token_id
            None,
            # forced_eos_token_id
            None,
            # no_repeat_ngram_size
            None,
            # num_return_sequences
            1,
            # diversity_rate
            0.0,
            # use_cache
            True,
            # use_fast=False,
            False,
            # use_fp16_decoding=False,
            False,
        ]

        model = paddle.jit.to_static(self.generate, input_spec=input_spec)

        paddle.jit.save(model, path)

    def sample_d2s(
        self,
        input_ids,
        logits_processors,
        max_length,
        pad_token_id,
        eos_token_id,
        top_k=None,
        top_p=None,
        temperature=None,
        min_tokens_to_keep=1,
        **model_kwargs
    ):
        print("enter into sample_d2s(")
        logits_processors = logits_processors if logits_processors is not None else LogitsProcessorList()

        if paddle.is_tensor(top_k) and not paddle.is_tensor(top_p):
            use_top_p = False
        elif not paddle.is_tensor(top_k) and paddle.is_tensor(top_p):
            use_top_p = True

        # top_k and top_p are the const value
        elif isinstance(top_p, float) or isinstance(top_k, int):
            use_top_p = True
        else:
            if top_p is None and top_k is None:
                raise ValueError("top_k and top_p should not be None")
            raise ValueError(
                "you should not specify InputSpec for top_k and top_p parameters, one of InputSpec is expected"
            )

        use_topp_sampling_op = is_top_p_sampling_avaliable or model_kwargs.get("use_fuse_topp_sampling", False)
        return_scores = model_kwargs.get("return_scores", True)

        batch_size, cur_len = paddle.shape(input_ids)
        # used for compute on gpu, avoid memcpy D2H
        cur_len_gpu = paddle.full([1], cur_len, dtype="int64")

        origin_len = paddle.shape(input_ids)[1]
        # used for compute on gpu, avoid memcpy D2H
        origin_len_gpu = paddle.full([1], origin_len, dtype="int64")

        unfinished_flag = paddle.full([batch_size, 1], True, dtype="bool")
        if return_scores:
            scores = paddle.full([batch_size, 1], 0.0, dtype=paddle.get_default_dtype())
        else:
            scores = None

        # use_cache is immutable, we split it off other mutable kwargs.
        assert "use_cache" in model_kwargs
        immutable = {"use_cache": model_kwargs["use_cache"]}
        del model_kwargs["use_cache"]

        def _forward_(**args):
            model_inputs = self.prepare_inputs_for_generation(input_ids, **args, **immutable)
            assert "use_cache" in model_inputs
            del model_inputs["use_cache"]
            return self(**model_inputs, **immutable)

        def _post_process_(outputs, input_ids, cur_len, origin_len, scores, unfinished_flag, model_kwargs):
            if isinstance(outputs, tuple):
                logits = outputs[0]
            elif isinstance(outputs, ModelOutput):
                logits = outputs.logits
            else:
                logits = outputs

            # [batch_size, vocab_size]
            logits = logits[:, -1, :]

            # pre-process distribution
            logits = self.adjust_logits_during_generation(logits)

            logits = logits_processors(input_ids, logits)
            probs = F.softmax(logits)

            # sample
            if return_scores:
                origin_probs = F.softmax(logits)
                origin_probs = paddle.log(origin_probs)

            # compute next_tokens
            if use_top_p:
                logits = logits / temperature
                if use_topp_sampling_op:
                    top_ps_tensor = paddle.full(shape=[paddle.shape(probs)[0], 1], fill_value=top_p, dtype=probs.dtype)
                    _, next_tokens = top_p_sampling(probs, top_ps_tensor)
                else:
                    probs = TopPProcess(probs, top_p, min_tokens_to_keep)
                    next_tokens = paddle.multinomial(probs)
            else:
                probs = TopKProcess(probs, top_k, min_tokens_to_keep)
                if top_k == 1:
                    next_tokens = paddle.unsqueeze_(paddle.argmax(probs, axis=-1), -1)
                else:
                    next_tokens = paddle.multinomial(probs)

            if return_scores:
                next_scores = paddle.index_sample(origin_probs, next_tokens)
                scores = self.update_scores_for_generation(scores, next_scores, cur_len - origin_len, unfinished_flag)

            if eos_token_id is not None:
                next_tokens = paddle.where(unfinished_flag, next_tokens, paddle.full_like(next_tokens, pad_token_id), name = "j9999")

<<<<<<< HEAD
            scores = self.update_scores_for_generation(scores, next_scores, cur_len - origin_len, unfinished_flag)

            input_ids = paddle.concat([input_ids, next_tokens], axis=1, name="hahahhaha")

            if eos_token_id is not None:
                #unfinished_flag = paddle.logical_and(unfinished_flag, next_tokens != eos_token_id)
=======
            input_ids = paddle.concat([input_ids, next_tokens], axis=1)

            if eos_token_id is not None:
>>>>>>> 278102fc
                unfinished_flag = get_unfinished_flag(input_ids, unfinished_flag, eos_token_id)

            model_kwargs = self.update_model_kwargs_for_generation(
                outputs, model_kwargs, is_encoder_decoder=self.is_encoder_decoder
            )

            return input_ids, scores, unfinished_flag, model_kwargs

        outputs = _forward_(**model_kwargs)

        print("outputs.shape")
        print(outputs)

        input_ids, scores, unfinished_flag, model_kwargs = _post_process_(
            outputs, input_ids, cur_len_gpu, origin_len_gpu, scores, unfinished_flag, model_kwargs
        )

        paddle.increment(cur_len)
        paddle.increment(cur_len_gpu)

        attn_mask = model_kwargs["attention_mask"]
        # make the shape of attention_mask = (-1, -1, -1, -1) in dy2static.
        model_kwargs["attention_mask"] = paddle.reshape(attn_mask, paddle.shape(attn_mask))
        model_kwargs["cache"] = outputs[1] if isinstance(outputs, tuple) else None
        max_length = paddle.full([1], max_length, dtype="int64")

        while cur_len < max_length and paddle.any(unfinished_flag):
            input_ids, scores, unfinished_flag, model_kwargs = _post_process_(
                _forward_(**model_kwargs),
                input_ids,
                cur_len_gpu,
                origin_len_gpu,
                scores,
                unfinished_flag,
                model_kwargs,
            )
            paddle.increment(cur_len)
            paddle.increment(cur_len_gpu)

<<<<<<< HEAD
            if not paddle.any(unfinished_flag):
                break

        return input_ids[:, origin_len:2147483647], scores
=======
        return input_ids[:, origin_len:], scores
>>>>>>> 278102fc

    def beam_search(
        self,
        input_ids,
        beam_scorer,
        logits_processors,
        max_length,
        diversity_rate,
        pad_token_id,
        eos_token_id,
        **model_kwargs
    ):
        model_kwargs["use_cache"] = model_kwargs.get("use_cache", True)

        logits_processors = logits_processors if logits_processors is not None else LogitsProcessorList()

        batch_size = len(beam_scorer._beam_hyps)
        num_beams = beam_scorer.num_beams
        batch_beam_size, cur_len = input_ids.shape
        origin_len = cur_len

        assert (
            num_beams * batch_size == batch_beam_size
        ), "Batch dimension of `input_ids` should be {}, but received {}.".format(
            num_beams * batch_size, batch_beam_size
        )

        beam_scores = paddle.zeros((batch_size, num_beams), dtype=paddle.get_default_dtype())

        beam_scores[:, 1:] = get_scale_by_dtype(return_positive=False)
        beam_scores = paddle.reshape(beam_scores, [-1])

        while cur_len < max_length:
            # prepare model inputs & get model output
            model_inputs = self.prepare_inputs_for_generation(input_ids, **model_kwargs)

            outputs = self(**model_inputs)

            if isinstance(outputs, tuple):
                logits = outputs[0]
            elif isinstance(outputs, ModelOutput):
                logits = outputs.logits
            else:
                logits = outputs

            # [batch_size, vocab_size]
            logits = logits[:, -1, :]

            # pre-process distribution
            logits = self.adjust_logits_during_generation(logits)
            # beam search
            # [batch_size * num_beams, vocab_size]
            next_scores = F.softmax(logits)
            next_scores = paddle.log(next_scores)
            next_scores = logits_processors(input_ids, next_scores)
            next_scores = next_scores + beam_scores.unsqueeze(-1)

            vocab_size = next_scores.shape[-1]
            if diversity_rate == 0.0:
                # reshape for beam search
                next_scores = next_scores.reshape([batch_size, num_beams * vocab_size])

                next_scores, next_tokens = paddle.topk(next_scores, 2 * num_beams, axis=1)

                next_indices = next_tokens // vocab_size
                next_tokens = next_tokens % vocab_size

            else:
                next_scores, next_tokens = paddle.topk(next_scores, 2 * num_beams, axis=1)

                sibling_score = paddle.arange(1, 2 * num_beams + 1, dtype="int64").unsqueeze(0) * diversity_rate

                diversed_score = next_scores - sibling_score

                next_scores = next_scores.reshape([batch_size, 2 * num_beams * num_beams])
                next_tokens = next_tokens.reshape([batch_size, 2 * num_beams * num_beams])

                diversed_score = diversed_score.reshape([batch_size, 2 * num_beams * num_beams])
                diversed_score, diversed_tokens = paddle.topk(diversed_score, 2 * num_beams, axis=1)

                # TODO
                # Use gather_nd() to select origan token and score
                next_scores = paddle.stack(
                    [paddle.index_select(next_scores[i], diversed_tokens[i]) for i in range(next_scores.shape[0])]
                )
                next_tokens = paddle.stack(
                    [paddle.index_select(next_tokens[i], diversed_tokens[i]) for i in range(next_tokens.shape[0])]
                )

                next_indices = diversed_tokens // (2 * num_beams)

            # stateless
            beam_outputs = beam_scorer.process(
                input_ids,
                next_scores,
                next_tokens,
                next_indices,
                origin_len=origin_len,
                pad_token_id=pad_token_id,
                eos_token_id=eos_token_id,
            )
            beam_scores = beam_outputs["next_beam_scores"]
            beam_next_tokens = beam_outputs["next_beam_tokens"]
            beam_idx = beam_outputs["next_beam_indices"]

            cur_len += 1
            input_ids = paddle.concat(
                [paddle.index_select(input_ids, beam_idx), beam_next_tokens.unsqueeze(-1)], axis=-1
            )

            if beam_scorer.is_done:
                break
            model_kwargs = self.update_model_kwargs_for_generation(
                outputs, model_kwargs, is_encoder_decoder=self.is_encoder_decoder
            )
            if "cache" in model_kwargs and model_kwargs["cache"] is not None:
                # reorder the cache
                model_kwargs["cache"] = map_structure(
                    lambda x: paddle.index_select(x, beam_idx), model_kwargs["cache"]
                )

        pred_ids, scores = beam_scorer.finalize(
            input_ids,
            beam_scores,
            next_tokens,
            next_indices,
            origin_len=origin_len,
            pad_token_id=pad_token_id,
            eos_token_id=eos_token_id,
        )
        return pred_ids[:, origin_len:], scores

    def group_beam_search(
        self, input_ids, beam_scorer, logits_processors, max_length, pad_token_id, eos_token_id, **model_kwargs
    ):
        logits_processors = logits_processors if logits_processors is not None else LogitsProcessorList()

        batch_size = len(beam_scorer._beam_hyps)
        num_beams = beam_scorer.num_beams
        num_beam_groups = beam_scorer.num_beam_groups
        num_sub_beams = num_beams // num_beam_groups

        batch_beam_size, cur_len = input_ids.shape
        origin_len = cur_len

        assert (
            num_beams * batch_size == batch_beam_size
        ), "Batch dimension of `input_ids` should be {}, but received {}.".format(
            num_beams * batch_size, batch_beam_size
        )

        beam_scores = paddle.full((batch_size, num_beams), get_scale_by_dtype(return_positive=False), dtype="float32")
        # initialise score of first beam of each group with 0 and the rest with 1e-9. This ensures that the beams in
        # the same group don't produce same tokens everytime.
        beam_scores[:, ::num_sub_beams] = 0
        beam_scores = paddle.reshape(beam_scores, [-1])

        while cur_len < max_length:
            # predicted tokens in cur_len step
            current_tokens = paddle.zeros(shape=[batch_size * num_beams], dtype=input_ids.dtype)

            # indices which will form the beams in the next time step
            reordering_indices = paddle.zeros(shape=[batch_size * num_beams], dtype="int64")
            # prepare model inputs & get model output
            model_inputs = self.prepare_inputs_for_generation(input_ids, **model_kwargs)
            outputs = self(**model_inputs)

            for beam_group_idx in range(num_beam_groups):
                group_start_idx = beam_group_idx * num_sub_beams
                group_end_idx = min(group_start_idx + num_sub_beams, num_beams)
                group_size = group_end_idx - group_start_idx

                # indices of beams of current group among all sentences in batch
                batch_group_indices = []

                for batch_idx in range(batch_size):
                    batch_group_indices.extend(
                        [batch_idx * num_beams + idx for idx in range(group_start_idx, group_end_idx)]
                    )

                group_input_ids = input_ids[batch_group_indices]

                if isinstance(outputs, tuple):
                    logits = outputs[0]
                elif isinstance(outputs, ModelOutput):
                    logits = outputs.logits
                else:
                    logits = outputs

                logits = logits[:, -1, :]
                logits = paddle.index_select(logits, paddle.to_tensor(batch_group_indices))
                logits = self.adjust_logits_during_generation(logits)

                next_scores = F.softmax(logits)
                next_scores = paddle.log(next_scores)
                vocab_size = next_scores.shape[-1]

                next_scores = logits_processors(
                    group_input_ids, next_scores, current_tokens=current_tokens, beam_group_idx=beam_group_idx
                )

                next_scores = next_scores + beam_scores[batch_group_indices].unsqueeze(-1)

                # reshape for beam search
                next_scores = next_scores.reshape([batch_size, group_size * vocab_size])

                next_scores, next_tokens = paddle.topk(next_scores, 2 * group_size, axis=1)

                next_indices = next_tokens // vocab_size
                next_tokens = next_tokens % vocab_size

                beam_outputs = beam_scorer.process(
                    group_input_ids,
                    next_scores,
                    next_tokens,
                    next_indices,
                    origin_len=origin_len,
                    pad_token_id=pad_token_id,
                    eos_token_id=eos_token_id,
                )

                beam_scores[batch_group_indices] = beam_outputs["next_beam_scores"]
                beam_next_tokens = beam_outputs["next_beam_tokens"]
                beam_idx = beam_outputs["next_beam_indices"]

                input_ids[batch_group_indices] = group_input_ids[beam_idx]
                group_input_ids = paddle.concat(
                    [paddle.index_select(group_input_ids, index=beam_idx), beam_next_tokens.unsqueeze(-1)], axis=-1
                )
                current_tokens[batch_group_indices] = beam_next_tokens

                reordering_indices[batch_group_indices] = (
                    num_beams * (beam_idx // group_size) + group_start_idx + (beam_idx % group_size)
                )

            input_ids = paddle.concat([input_ids, current_tokens.unsqueeze(-1)], axis=-1)

            cur_len += 1
            if beam_scorer.is_done:
                break
            model_kwargs = self.update_model_kwargs_for_generation(
                outputs, model_kwargs, is_encoder_decoder=self.is_encoder_decoder
            )
            if "cache" in model_kwargs and model_kwargs["cache"] is not None:
                # reorder the cache
                model_kwargs["cache"] = map_structure(
                    lambda x: paddle.index_select(x, reordering_indices), model_kwargs["cache"]
                )

        pred_ids, scores = beam_scorer.finalize(
            input_ids,
            beam_scores,
            next_tokens,
            next_indices,
            origin_len=origin_len,
            pad_token_id=pad_token_id,
            eos_token_id=eos_token_id,
        )
        return pred_ids[:, origin_len:], scores


class LogitsProcessorList:
    """use ordered dict to store processors"""

    def __init__(self, processors: list[LogitsProcessor] = None) -> None:
        self._processors = OrderedDict()
        processors = processors or []
        for processor in processors:
            self.append(processor)

    def __call__(self, input_ids, logits, **kwargs):
        for processor in self._processors.values():
            processor_args = inspect.signature(processor.__call__).parameters
            if len(processor_args) > 2:
                assert all(
                    arg in kwargs for arg in list(processor_args.keys())[2:]
                ), f"The parameters don't match for {processor.__class__}"
                logits = processor(input_ids, logits, **kwargs)
            else:
                logits = processor(input_ids, logits)
        return logits

    def append(self, processor):
        self._processors[len(self._processors)] = processor


class LogitsProcessor(ABC):
    """
    Abstract base class for all logit processors that can be applied during
    generation.
    """

    def __call__(self, input_ids, logits):
        raise NotImplementedError(
            f"{self.__class__} is an abstract class. " "Only classes inheriting this class can be called."
        )


class MinLengthLogitsProcessor(LogitsProcessor):
    r"""
    Enforcing a min-length by setting EOS probability to 0.

    Args:
        min_length (int): The minimum length of generation sequence.
        eos_token_id (int): The id of the `end-of-sequence` token.
    """

    def __init__(self, min_length, eos_token_id):
        if min_length < 0 and not in_declarative_mode():
            raise ValueError("`min_length` should be a positive integer, but get {}".format(min_length))

        if not isinstance(eos_token_id, int) or eos_token_id < 0:
            raise ValueError("`eos_token_id` should be a positive integer, but get {}".format(eos_token_id))

        self.min_length = min_length
        self.eos_token_id = eos_token_id

    def __call__(self, input_ids, logits):
        cur_len = input_ids.shape[-1]
        if cur_len < self.min_length:
            logits[:, self.eos_token_id] = -float("inf")
        return logits


class RepetitionPenaltyLogitsProcessor(LogitsProcessor):
    r"""
    Enforcing an exponential penalty on repeated sequences.

    Args:
        repetition_penalty (float):
            The parameter for repetition penalty. 1.0 means no penalty. See `this paper
            <https://arxiv.org/pdf/1909.05858.pdf>`__ for more details.
    """

    def __init__(self, penalty: float):
        if not (penalty > 0) and not in_declarative_mode():
            raise ValueError(f"`penalty` has to be a strictly positive float, but is {penalty}")

        self.penalty = penalty

    def __call__(self, input_ids, logits):
        score = paddle.index_sample(logits, input_ids)
        score = paddle.where(score < 0, score * self.penalty, score / self.penalty)
        input_ids = input_ids + paddle.arange(logits.shape[0], dtype="int64").unsqueeze(-1) * logits.shape[-1]
        outputs = paddle.scatter(logits.flatten(), input_ids.flatten(), score.flatten()).reshape(logits.shape)
        return outputs


def _get_ngrams(ngram_size, prev_input_ids, num_hypos):
    generated_ngrams = [{} for _ in range(num_hypos)]
    for idx in range(num_hypos):
        gen_tokens = prev_input_ids[idx].tolist()
        generated_ngram = generated_ngrams[idx]
        for ngram in zip(*[gen_tokens[i:] for i in range(ngram_size)]):
            prev_ngram_tuple = tuple(ngram[:-1])
            generated_ngram[prev_ngram_tuple] = generated_ngram.get(prev_ngram_tuple, []) + [ngram[-1]]
    return generated_ngrams


def _get_generated_ngrams(banned_ngrams, prev_input_ids, ngram_size, cur_len):
    # Before decoding the next token, prevent decoding of ngrams that have already appeared
    start_idx = cur_len + 1 - ngram_size
    ngram_idx = tuple(prev_input_ids[start_idx:cur_len].tolist())
    return banned_ngrams.get(ngram_idx, [])


def _calc_banned_ngram_tokens(ngram_size, prev_input_ids, num_hypos, cur_len):
    """Copied from fairseq for no_repeat_ngram in beam_search"""
    if cur_len + 1 < ngram_size:
        # return no banned tokens if we haven't generated no_repeat_ngram_size tokens yet
        return [[] for _ in range(num_hypos)]

    generated_ngrams = _get_ngrams(ngram_size, prev_input_ids, num_hypos)

    banned_tokens = [
        _get_generated_ngrams(generated_ngrams[hypo_idx], prev_input_ids[hypo_idx], ngram_size, cur_len)
        for hypo_idx in range(num_hypos)
    ]
    return banned_tokens


class NoRepeatNGramLogitsProcessor(LogitsProcessor):
    r"""
    [`LogitsProcessor`] that enforces no repetition of n-grams. See
    [Fairseq](https://github.com/pytorch/fairseq/blob/a07cb6f40480928c9e0548b737aadd36ee66ac76/fairseq/sequence_generator.py#L345).
    Args:
        ngram_size (`int`):
            All ngrams of size `ngram_size` can only occur once.
    """

    def __init__(self, ngram_size):
        if not isinstance(ngram_size, int) or ngram_size <= 0:
            raise ValueError(f"`ngram_size` has to be a strictly positive integer, but is {ngram_size}")
        self.ngram_size = ngram_size

    def __call__(self, input_ids, scores):
        num_batch_hypotheses = scores.shape[0]
        cur_len = input_ids.shape[-1]
        banned_batch_tokens = _calc_banned_ngram_tokens(self.ngram_size, input_ids, num_batch_hypotheses, cur_len)

        for i, banned_tokens in enumerate(banned_batch_tokens):
            scores[i, banned_tokens] = -float("inf")

        return scores


class HammingDiversityLogitsProcessor(LogitsProcessor):
    """
    This `LogitsProcessor` enforces diverse beam search. Note that this logits
    processor is only effective for `group_beam_search`. See
    `this paper <https://arxiv.org/pdf/1610.02424.pdf>`__ for more details.

    Args:
        diversity_rate (float): This value is subtracted from a beam's score if
            it generates a token same as any beam from other group at a particular
            time.
        num_beams (int): Number of beams used for group beam search.
        num_beam_groups (int): Number of groups to divide `num_beams` into in order
            to ensure diversity among different groups of beams.
    """

    def __init__(self, diversity_rate, num_beams, num_beam_groups):
        if not isinstance(diversity_rate, float) or (not diversity_rate > 0.0):
            raise ValueError("`diversity_rate` should be a float strictly larger than 0.")
        self._diversity_rate = diversity_rate
        if not isinstance(num_beams, int) or num_beams < 2:
            raise ValueError("`num_beams` should be an integer strictly larger than 1.")
        self._num_beams = num_beams
        if not isinstance(num_beam_groups, int) or num_beam_groups < 2:
            raise ValueError("`num_beam_groups` should be an integer strictly larger than 1.")
        self._num_sub_beams = num_beams // num_beam_groups

    def __call__(self, input_ids, scores, current_tokens, beam_group_idx):
        batch_size = current_tokens.shape[0] // self._num_beams
        group_start_idx = beam_group_idx * self._num_sub_beams
        group_end_idx = min(group_start_idx + self._num_sub_beams, self._num_beams)
        group_size = group_end_idx - group_start_idx
        vocab_size = scores.shape[-1]

        if group_start_idx == 0:
            return scores

        for batch_idx in range(batch_size):
            previous_group_tokens = current_tokens[
                batch_idx * self._num_beams : batch_idx * self._num_beams + group_start_idx
            ]
            token_frequency = paddle.bincount(previous_group_tokens, minlength=vocab_size)
            scores[batch_idx * group_size : (batch_idx + 1) * group_size] -= self._diversity_rate * token_frequency

        return scores


class ForcedBOSTokenLogitsProcessor(LogitsProcessor):
    """
    This `LogitsProcessor` enforces the first generated token to be the selected `forced_bos_token`.

    Args:
        forced_bos_token_id (:obj:`int`):
            The id of the token to be generated as the first token.
    """

    def __init__(self, forced_bos_token_id):
        self.forced_bos_token_id = forced_bos_token_id

    def __call__(self, input_ids, scores):
        cur_len = input_ids.shape[-1]
        if cur_len == 1:
            scores[:] = -float("inf")
            scores[:, self.forced_bos_token_id] = 0
        return scores


class ForcedEOSTokenLogitsProcessor(LogitsProcessor):
    """
    This `LogitsProcessor` enforces the last generated token to be the selected `forced_eos_token`.

    Args:
        max_length (int): The maximum length of the sequence to be generated.
        forced_eos_token_id (int): The id of the token to be generated as the last token.
    """

    def __init__(self, max_length, forced_eos_token_id):
        self.max_length = max_length
        self.forced_eos_token_id = forced_eos_token_id

    def __call__(self, input_ids, scores):
        cur_len = input_ids.shape[-1]
        if cur_len == self.max_length - 1:
            scores[:] = -1e9  # TODO change back to -inf after paddle.topk is fixed
            scores[:, self.forced_eos_token_id] = 0
        return scores


def TopKProcess(probs, top_k, min_tokens_to_keep):
    top_k = min(max(top_k, min_tokens_to_keep), probs.shape[-1])
    # Remove all tokens with a probability less than the last token of the top-k
    # cast to float16 to support generation & d2s
    if probs.dtype == paddle.bfloat16:
        probs = paddle.cast(probs, paddle.float32)
        topk_probs, _ = paddle.topk(probs, k=top_k)
        topk_probs = paddle.cast(topk_probs, paddle.bfloat16)
    else:
        topk_probs, _ = paddle.topk(probs, k=top_k)

    probs = paddle.where(probs >= topk_probs[:, -1:], probs, paddle.full_like(probs, 0.0))
    return probs


def TopPProcess(probs, top_p, min_tokens_to_keep):
    sorted_indices = paddle.argsort(probs, descending=True)
    if isinstance(sorted_indices, tuple):
        sorted_probs, sorted_indices = sorted_indices
    else:
        sorted_probs = paddle.sort(probs, descending=True)

    cumulative_probs = paddle.cumsum(sorted_probs, axis=-1)

    # Remove tokens with cumulative probs above the top_p, But keep at
    # least min_tokens_to_keep tokens
    sorted_indices_to_remove = cumulative_probs > top_p
    if min_tokens_to_keep > 1:
        # Set 'min_tokens_to_keep - 1' because the first token is kept
        sorted_indices_to_remove[:, : min_tokens_to_keep - 1] = 0
    # Keep the first token
    sorted_indices_to_remove = paddle.cast(sorted_indices_to_remove, dtype="int64")
    sorted_indices_to_remove[:, 1:] = sorted_indices_to_remove[:, :-1].clone()
    sorted_indices_to_remove[:, 0] = 0

    # Scatter sorted tensors to original indexing
    sorted_indices = sorted_indices + paddle.arange(probs.shape[0], dtype="int64").unsqueeze(-1) * probs.shape[-1]
    condition = paddle.scatter(
        sorted_indices_to_remove.flatten(), sorted_indices.flatten(), sorted_indices_to_remove.flatten()
    )
    condition = paddle.cast(condition, "bool").reshape(probs.shape)
    probs = paddle.where(condition, paddle.full_like(probs, 0.0), probs)
    return probs<|MERGE_RESOLUTION|>--- conflicted
+++ resolved
@@ -1177,10 +1177,6 @@
             input_ids = paddle.concat([input_ids, next_tokens], axis=1)
 
             if eos_token_id is not None:
-<<<<<<< HEAD
-                #unfinished_flag = paddle.logical_and(unfinished_flag, next_tokens != eos_token_id)
-=======
->>>>>>> 278102fc
                 unfinished_flag = get_unfinished_flag(input_ids, unfinished_flag, eos_token_id)
 
             # Stop when there is a </s> in all sentences
@@ -1363,18 +1359,9 @@
             if eos_token_id is not None:
                 next_tokens = paddle.where(unfinished_flag, next_tokens, paddle.full_like(next_tokens, pad_token_id), name = "j9999")
 
-<<<<<<< HEAD
-            scores = self.update_scores_for_generation(scores, next_scores, cur_len - origin_len, unfinished_flag)
-
-            input_ids = paddle.concat([input_ids, next_tokens], axis=1, name="hahahhaha")
+            input_ids = paddle.concat([input_ids, next_tokens], axis=1)
 
             if eos_token_id is not None:
-                #unfinished_flag = paddle.logical_and(unfinished_flag, next_tokens != eos_token_id)
-=======
-            input_ids = paddle.concat([input_ids, next_tokens], axis=1)
-
-            if eos_token_id is not None:
->>>>>>> 278102fc
                 unfinished_flag = get_unfinished_flag(input_ids, unfinished_flag, eos_token_id)
 
             model_kwargs = self.update_model_kwargs_for_generation(
@@ -1414,14 +1401,7 @@
             paddle.increment(cur_len)
             paddle.increment(cur_len_gpu)
 
-<<<<<<< HEAD
-            if not paddle.any(unfinished_flag):
-                break
-
         return input_ids[:, origin_len:2147483647], scores
-=======
-        return input_ids[:, origin_len:], scores
->>>>>>> 278102fc
 
     def beam_search(
         self,
