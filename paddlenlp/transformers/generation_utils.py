# Copyright (c) 2021 PaddlePaddle Authors. All Rights Reserved.
# Copyright 2018 The Google AI Language Team Authors and The HuggingFace Inc. team.
#
# Licensed under the Apache License, Version 2.0 (the "License");
# you may not use this file except in compliance with the License.
# You may obtain a copy of the License at
#
#     http://www.apache.org/licenses/LICENSE-2.0
#
# Unless required by applicable law or agreed to in writing, software
# distributed under the License is distributed on an "AS IS" BASIS,
# WITHOUT WARRANTIES OR CONDITIONS OF ANY KIND, either express or implied.
# See the License for the specific language governing permissions and
# limitations under the License.
from __future__ import annotations

import inspect
from abc import ABC
from typing import List, Union

import paddle
import paddle.nn as nn
import paddle.nn.functional as F
from paddle import Tensor
from paddle.common_ops_import import convert_dtype

try:
    from paddle.utils import map_structure
except ImportError:
    from paddle.fluid.layers.utils import map_structure

from paddle.fluid.dygraph.base import in_declarative_mode

from paddlenlp.utils.log import logger

from .model_outputs import ModelOutput

__all__ = ["GenerationMixin"]


def get_unfinished_flag(
    input_ids: Tensor, unfinished_flag: Tensor, eos_token_id: Union[int, list[int], list[list[int]]]
) -> Tensor:
    """get unfinished flag for generation step

    Args:
        input_ids (Tensor): the input_ids
        eos_token_id (Union[int, list[int], list[list[int]]]): the end os sentence flag, which can be:
            * single token id, eg: 10
            * multiple token ids to stop generation, eg: [10, 10]
            * some more tokens to stop generations, eg: [[10], [20, 20], [30, 30, 30]]

    Returns:
        Tensor: the unfinished flag tensor
    """
    if isinstance(eos_token_id, int):
        unfinished_flag = paddle.logical_and(unfinished_flag, input_ids[:, -1:] != eos_token_id)
    elif isinstance(eos_token_id[0], int):
        eos_token_id_tensor = paddle.to_tensor([eos_token_id])
        is_last_tokens_equal = paddle.all(
            paddle.equal(input_ids[:, -len(eos_token_id) :], eos_token_id_tensor), axis=-1
        ).unsqueeze(-1)
        unfinished_flag = paddle.logical_and(unfinished_flag, ~is_last_tokens_equal)
    else:
        batch_unfinish_flag = None
        for batch_eos_token_id in eos_token_id:
            if batch_unfinish_flag is None:
                batch_unfinish_flag = ~get_unfinished_flag(input_ids, unfinished_flag, batch_eos_token_id)
            else:
                batch_unfinish_flag = paddle.logical_or(
                    batch_unfinish_flag, ~get_unfinished_flag(input_ids, unfinished_flag, batch_eos_token_id)
                )

        unfinished_flag = ~batch_unfinish_flag
    return unfinished_flag


class BeamHypotheses:
    def __init__(self, num_beams, length_penalty, early_stopping):
        """
        Initialize n-best list of hypotheses.
        """
        self.length_penalty = length_penalty
        self.early_stopping = early_stopping
        self.num_beams = num_beams
        self.beams = []
        self.worst_score = 1e9

    def __len__(self):
        """
        Number of hypotheses in the list.
        """
        return len(self.beams)

    def add(self, hyp, sum_logprobs, origin_len=0):
        """
        Add a new hypothesis to the list.
        """
        score = sum_logprobs / (((hyp.shape[-1] - origin_len + 5) / 6) ** self.length_penalty)
        if len(self) < self.num_beams or score > self.worst_score:
            self.beams.append((score, hyp))
            if len(self) > self.num_beams:
                sorted_next_scores = sorted([(s, idx) for idx, (s, _) in enumerate(self.beams)])
                del self.beams[sorted_next_scores[0][1]]
                self.worst_score = sorted_next_scores[1][0]
            else:
                self.worst_score = min(score, self.worst_score)

    def is_done(self, best_sum_logprobs, cur_len, origin_len=0):
        """
        If there are enough hypotheses and that none of the hypotheses being
        generated can become better than the worst one in the heap, then we
        are done with this sentence.
        """
        if len(self) < self.num_beams:
            return False
        elif self.early_stopping:
            return True
        else:
            cur_score = best_sum_logprobs / ((cur_len - origin_len + 5) / 6) ** self.length_penalty
            ret = self.worst_score >= cur_score
            return ret


class BeamSearchScorer(object):
    """
    implementing standard beam search decoding.
    """

    def __init__(
        self,
        batch_size,
        max_length,
        num_beams,
        length_penalty=1.0,
        do_early_stopping=False,
        num_beam_hyps_to_keep=1,
        num_beam_groups=1,
    ):
        self.max_length = max_length
        self.num_beams = num_beams
        self.length_penalty = length_penalty
        self.do_early_stopping = do_early_stopping
        self.num_beam_hyps_to_keep = num_beam_hyps_to_keep
        self.num_beam_groups = num_beam_groups
        self.group_size = self.num_beams // self.num_beam_groups

        self._is_init = False
        self._beam_hyps = [
            BeamHypotheses(
                num_beams=self.num_beams, length_penalty=self.length_penalty, early_stopping=self.do_early_stopping
            )
            for _ in range(batch_size)
        ]
        self._done = paddle.to_tensor([0 for _ in range(batch_size)], dtype="int64")

        if not isinstance(num_beams, int) or num_beams <= 1:
            raise ValueError(
                "`num_beams` has to be an integer strictly greater than 1, but "
                "received {}. For `num_beams` == 1, one should make use of "
                "`greedy_search` instead.".format(num_beams)
            )

        if not isinstance(num_beam_groups, int) or (num_beam_groups > num_beams) or (num_beams % num_beam_groups != 0):
            raise ValueError(
                "`num_beam_groups` has to be an integer smaller or equal than "
                "`num_beams` and `num_beams` has to be divisible by "
                "`num_beam_groups`, but received num_beam_groups={}, num_beams="
                "{}.".format(num_beam_groups, num_beams)
            )

    @property
    def is_done(self):
        return paddle.min(self._done) == 1

    def process(
        self, input_ids, next_scores, next_tokens, next_indices, origin_len=0, pad_token_id=None, eos_token_id=None
    ):
        cur_len = input_ids.shape[-1]
        batch_size = len(self._beam_hyps)
        assert batch_size == (input_ids.shape[0] // self.group_size)

        next_beam_scores = paddle.zeros([batch_size, self.group_size], dtype=next_scores.dtype)
        next_beam_tokens = paddle.zeros([batch_size, self.group_size], dtype=next_tokens.dtype)
        next_beam_indices = paddle.zeros([batch_size, self.group_size], dtype=next_indices.dtype)

        for batch_idx, beam_hyp in enumerate(self._beam_hyps):
            if self._done[batch_idx] == 1:
                assert (
                    len(beam_hyp) >= self.num_beams
                ), "Batch can only be done if at least {} beams have been generated".format(self.num_beams)
                assert (
                    eos_token_id is not None and pad_token_id is not None
                ), "generated beams >= num_beams -> eos_token_id and pad_token have to be defined"
                # pad the batch
                next_beam_scores[batch_idx, :] = 0
                next_beam_tokens[batch_idx, :] = pad_token_id
                next_beam_indices[batch_idx, :] = 0
                continue

            # next tokens for this sentence
            beam_idx = 0
            for beam_token_rank, (next_token, next_score, next_index) in enumerate(
                zip(next_tokens[batch_idx], next_scores[batch_idx], next_indices[batch_idx])
            ):
                batch_beam_idx = batch_idx * self.group_size + next_index
                # add to generated hypotheses if end of sentence
                if (eos_token_id is not None) and (next_token.numpy().item() == eos_token_id):
                    # If beam_token does not belong to top num_beams tokens,
                    # it should not be added
                    is_beam_token_worse_than_top_num_beams = beam_token_rank >= self.group_size
                    if is_beam_token_worse_than_top_num_beams:
                        continue
                    beam_hyp.add(
                        input_ids[batch_beam_idx.numpy().item()].clone(), next_score.numpy().item(), origin_len
                    )

                else:
                    # add next predicted token since it is not eos_token
                    next_beam_scores[batch_idx, beam_idx] = next_score
                    next_beam_tokens[batch_idx, beam_idx] = next_token.numpy().item()
                    next_beam_indices[batch_idx, beam_idx] = batch_beam_idx.numpy().item()
                    beam_idx += 1

                # once the beam for next step is full, don't add more tokens to it.
                if beam_idx == self.group_size:
                    break

            if beam_idx < self.group_size:
                raise ValueError(
                    "At most {} tokens in `next_tokens[batch_idx]` can be equal "
                    "to `eos_token_id: {}`. Make sure `next_tokens[batch_idx]` "
                    "are corrected.".format(self.group_size, eos_token_id)
                )

            # Check if we are done so that we can save a pad step if all(done)
            if beam_hyp.is_done(next_scores[batch_idx].max().numpy().item(), cur_len, origin_len):
                self._done[batch_idx] = 1

        return {
            "next_beam_scores": next_beam_scores.reshape([-1]),
            "next_beam_tokens": next_beam_tokens.reshape([-1]),
            "next_beam_indices": next_beam_indices.reshape([-1]),
        }

    def finalize(
        self,
        input_ids,
        final_beam_scores,
        final_beam_tokens,
        final_beam_indices,
        origin_len=0,
        pad_token_id=None,
        eos_token_id=None,
    ):
        batch_size = len(self._beam_hyps)

        # finalize all open beam hypotheses and add to generated hypotheses
        for batch_idx, beam_hyp in enumerate(self._beam_hyps):
            if self._done[batch_idx] == 1:
                continue

            # all open beam hypotheses are added to the beam hypothesis
            # beam hypothesis class automatically keeps the best beams
            for beam_id in range(self.num_beams):
                batch_beam_idx = batch_idx * self.num_beams + beam_id
                final_score = final_beam_scores[batch_beam_idx].numpy().item()
                final_tokens = input_ids[batch_beam_idx]
                beam_hyp.add(final_tokens, final_score, origin_len=origin_len)

        # select the best hypotheses
        sent_lengths = paddle.zeros([batch_size * self.num_beam_hyps_to_keep], dtype=input_ids.dtype)
        best = []

        # retrieve best hypotheses
        for i, beam_hyp in enumerate(self._beam_hyps):
            sorted_hyps = sorted(beam_hyp.beams, key=lambda x: x[0])
            for j in range(self.num_beam_hyps_to_keep):
                best_score, best_hyp = sorted_hyps.pop()
                sent_lengths[self.num_beam_hyps_to_keep * i + j] = len(best_hyp)
                best.append([best_hyp, best_score])

        # prepare for adding eos
        sent_max_len = min(sent_lengths.max().numpy().item() + 1, self.max_length)
        decoded = paddle.zeros([batch_size * self.num_beam_hyps_to_keep, sent_max_len], dtype=input_ids.dtype)
        # shorter batches are padded if needed
        if sent_lengths.min().numpy().item() != sent_lengths.max().numpy().item():
            assert pad_token_id is not None, "`pad_token_id` has to be defined"
            decoded[:, :] = pad_token_id
        decoded_score = paddle.zeros([batch_size * self.num_beam_hyps_to_keep, 1])

        # fill with hypotheses and eos_token_id if the latter fits in
        for i, (hypo, score) in enumerate(best):
            decoded[i, : sent_lengths[i].numpy().item()] = hypo.numpy()
            decoded_score[i] = score
            if sent_lengths[i] < self.max_length:
                decoded[i, sent_lengths[i].numpy().item()] = eos_token_id
        return decoded, decoded_score


class GenerationMixin(object):
    r"""
    This class implements the interface for generation task.

    It's used as the base class of `paddlenlp.transformers.PretrainedModel
    <https://paddlenlp.readthedocs.io/zh/latest/source/paddlenlp.transformers.model_utils.html>`__.
    """

    @staticmethod
    def prepare_input_ids_for_generation(bos_token_id, inputs_embeds=None, encoder_output=None):
        batch_size = 1
        if bos_token_id is None:
            raise ValueError("`bos_token_id` should be defined when no " "`input_ids` are provided.")
        if inputs_embeds is not None:
            batch_size = inputs_embeds.shape[0]
        elif encoder_output is not None:
            batch_size = encoder_output.shape[0]
        return paddle.ones([batch_size, 1], dtype="int64") * bos_token_id

    @staticmethod
    def prepare_attention_mask_for_generation(input_ids, pad_token_id, eos_token_id):
        is_pad_token_in_inputs_ids = (pad_token_id is not None) and paddle.any(
            input_ids == pad_token_id
        ).numpy().item()
        is_pad_token_not_equal_to_eos_token_id = (eos_token_id is None) or (
            (eos_token_id is not None) and (pad_token_id != eos_token_id)
        )
        if is_pad_token_in_inputs_ids and is_pad_token_not_equal_to_eos_token_id:
            attention_mask = (input_ids == pad_token_id).astype(paddle.get_default_dtype()) * -1e9
        else:
            attention_mask = paddle.zeros_like(input_ids, dtype=paddle.get_default_dtype())
        return paddle.unsqueeze(attention_mask, axis=[1, 2])

    @staticmethod
    def prepare_seq_len_for_generation(input_ids, pad_token_id, eos_token_id):
        is_pad_token_in_inputs_ids = (pad_token_id is not None) and paddle.any(
            input_ids == pad_token_id
        ).numpy().item()
        is_pad_token_not_equal_to_eos_token_id = (eos_token_id is None) or (
            (eos_token_id is not None) and (pad_token_id != eos_token_id)
        )
        if is_pad_token_in_inputs_ids and is_pad_token_not_equal_to_eos_token_id:
            seq_len = paddle.sum(input_ids != pad_token_id, axis=1).unsqueeze(-1)
        else:
            seq_len = paddle.full((input_ids.shape[0], 1), input_ids.shape[1], dtype="int64")
        return seq_len

    def get_logits_processor(
        self,
        min_length=None,
        max_length=None,
        eos_token_id=None,
        forced_bos_token_id=None,
        forced_eos_token_id=None,
        num_beams=1,
        num_beam_groups=1,
        diversity_rate=0.0,
        repetition_penalty=None,
        no_repeat_ngram_size=None,
        logits_processors=None,
    ):
        processors = LogitsProcessorList()

        if min_length is not None and eos_token_id is not None and min_length > -1:
            processors.append(MinLengthLogitsProcessor(min_length, eos_token_id))
        if num_beam_groups > 1 and diversity_rate > 0.0:
            processors.append(
                HammingDiversityLogitsProcessor(
                    diversity_rate=diversity_rate, num_beams=num_beams, num_beam_groups=num_beam_groups
                )
            )
        if repetition_penalty is not None and repetition_penalty != 1.0:
            processors.append(RepetitionPenaltyLogitsProcessor(penalty=repetition_penalty))
        if no_repeat_ngram_size is not None and no_repeat_ngram_size > 0:
            processors.append(NoRepeatNGramLogitsProcessor(no_repeat_ngram_size))
        if forced_bos_token_id is not None:
            processors.append(ForcedBOSTokenLogitsProcessor(forced_bos_token_id))
        if forced_eos_token_id is not None:
            processors.append(ForcedEOSTokenLogitsProcessor(max_length, forced_eos_token_id))
        # TODO
        # Add more pre_processing for distribution

        if logits_processors is not None:
            custom_processors = LogitsProcessorList()
            custom_processors_type = [type(lp) for lp in logits_processors]

            for processor in processors:
                if type(processor) not in custom_processors_type:
                    custom_processors.append(processor)
            custom_processors.extend(logits_processors)

            return custom_processors
        else:
            return processors

    @staticmethod
    def expand_inputs_for_generation(input_ids, expand_size, attention_mask=None, **model_kwargs):

        index = paddle.tile(paddle.arange(paddle.shape(input_ids)[0]).unsqueeze(-1), [1, expand_size]).reshape([-1])

        input_ids = paddle.gather(input_ids, index)

        if attention_mask is not None:
            model_kwargs["attention_mask"] = paddle.gather(attention_mask, index)

        if "token_type_ids" in model_kwargs and model_kwargs["token_type_ids"] is not None:
            token_type_ids = model_kwargs["token_type_ids"]
            model_kwargs["token_type_ids"] = paddle.gather(token_type_ids, index)

        if "position_ids" in model_kwargs and model_kwargs["position_ids"] is not None:
            position_ids = model_kwargs["position_ids"]
            model_kwargs["position_ids"] = paddle.gather(position_ids, index)

        if "seq_len" in model_kwargs and model_kwargs["seq_len"] is not None:
            seq_len = model_kwargs["seq_len"]
            model_kwargs["seq_len"] = paddle.gather(seq_len, index)

        if "encoder_output" in model_kwargs and model_kwargs["encoder_output"] is not None:
            encoder_output = model_kwargs["encoder_output"]
            model_kwargs["encoder_output"] = paddle.gather(encoder_output, index)

        if "role_ids" in model_kwargs and model_kwargs["role_ids"] is not None:
            role_ids = model_kwargs["role_ids"]
            model_kwargs["role_ids"] = paddle.gather(role_ids, index)

        return input_ids, model_kwargs

    @staticmethod
    def update_model_kwargs_for_generation(outputs, model_kwargs, is_encoder_decoder=False):
        # Update the model inputs during generation.
        # Note that If `token_type_ids` and `attention_mask` in `model_kwargs`
        # and they contain pad value, the result vectors updated by this method
        # may be different from expected. In this case, you need to rewrite the
        # method.

        # update cache
        if isinstance(outputs, tuple) and len(outputs) > 1 and not isinstance(outputs[1], paddle.Tensor):
            model_kwargs["cache"] = outputs[1]

        if isinstance(outputs, ModelOutput) and "past_key_values" in outputs:
            model_kwargs["cache"] = outputs.past_key_values

        # update token_type_ids with last value
        if "token_type_ids" in model_kwargs and model_kwargs["token_type_ids"] is not None:
            token_type_ids = model_kwargs["token_type_ids"]
            model_kwargs["token_type_ids"] = paddle.concat([token_type_ids, token_type_ids[:, -1:]], axis=-1)

        # update position_ids
        if "position_ids" in model_kwargs and model_kwargs["position_ids"] is not None:
            position_ids = model_kwargs["position_ids"]
            model_kwargs["position_ids"] = paddle.concat([position_ids, position_ids[..., -1:] + 1], axis=-1)

        # update attention_mask
        if not is_encoder_decoder and "attention_mask" in model_kwargs:
            attention_mask = model_kwargs["attention_mask"]
            # nn.Pad2D don't support the data type `bool`
            if convert_dtype(attention_mask.dtype) == "bool":
                attention_mask = paddle.cast(attention_mask, "int64")
            if len(attention_mask.shape) == 4:
                cur_device = paddle.get_device()
                if cur_device.split(":")[0] == "npu":
                    attention_mask = nn.Pad2D([0, 0, 0, 1], mode="constant")(attention_mask)
                    attention_mask = nn.Pad2D([0, 1, 0, 0], value=0)(attention_mask)
                else:
                    attention_mask = nn.Pad2D([0, 0, 0, 1], mode="replicate")(attention_mask)
                    attention_mask = nn.Pad2D([0, 1, 0, 0], value=-1e4)(attention_mask)

                dtype = convert_dtype(attention_mask.dtype)
                if "int" in dtype:
                    attention_mask[:, :, -1, -1] = 1
                elif "float" in dtype:
                    attention_mask[:, :, -1, -1] = 0.0
                else:
                    raise ValueError("The data type of input `attention_mask` must " "be bool, int or float")
            else:
                attention_mask = paddle.concat(
                    [attention_mask, paddle.ones([attention_mask.shape[0], 1], dtype="int64")], axis=-1
                )
            model_kwargs["attention_mask"] = attention_mask

        # update role_ids
        if "role_ids" in model_kwargs and model_kwargs["role_ids"] is not None:
            role_ids = model_kwargs["role_ids"]
            model_kwargs["role_ids"] = paddle.concat([role_ids, role_ids[:, -1:]], axis=-1)

        return model_kwargs

    @staticmethod
    def update_scores_for_generation(scores, next_scores, length, unfinished_flag):
        # update scores

        unfinished_scores = (scores * length + next_scores) / (length + 1)
        scores = paddle.where(unfinished_flag, unfinished_scores, scores)
        return scores

    def prepare_encoder_decoder_kwargs_for_generation(self, input_ids, model_kwargs):
        if "encoder_output" not in model_kwargs:
            # retrieve encoder hidden states
            encoder = self.get_encoder()
            encoder_kwargs = {
                argument: value
                for argument, value in model_kwargs.items()
                if not (
                    argument.startswith("decoder_") or argument.startswith("cross_attn") or argument == "use_cache"
                )
            }
            # Use inputs_embeds as the priority if inputs_embeds exists
            if "inputs_embeds" in encoder_kwargs:
                model_kwargs["encoder_output"] = encoder(**encoder_kwargs)
            else:
                model_kwargs["encoder_output"] = encoder(input_ids=input_ids, **encoder_kwargs)
        return model_kwargs

    def prepare_decoder_input_ids_for_generation(self, input_ids, decoder_start_token_id=None, bos_token_id=None):
        decoder_start_token_id = (
            decoder_start_token_id if decoder_start_token_id is not None else self.config.decoder_start_token_id
        )
        decoder_start_token_id = decoder_start_token_id if decoder_start_token_id is not None else bos_token_id

        decoder_input_ids = paddle.ones([input_ids.shape[0], 1], dtype="int64") * decoder_start_token_id

        return decoder_input_ids

    def get_decoder_start_token_id(self, decoder_start_token_id=None, bos_token_id=None):
        decoder_start_token_id = (
            decoder_start_token_id if decoder_start_token_id is not None else self.config.decoder_start_token_id
        )
        bos_token_id = bos_token_id if bos_token_id is not None else self.config.bos_token_id

        if decoder_start_token_id is not None:
            return decoder_start_token_id
        elif self.config.decoder_start_token_id is not None:
            return self.config.decoder_start_token_id
        elif bos_token_id is not None:
            return bos_token_id
        elif self.config.bos_token_id is not None:
            return self.config.bos_token_id
        raise ValueError(
            "`decoder_start_token_id` or `bos_token_id` has to be defined for encoder-decoder generation."
        )

    def prepare_inputs_for_generation(self, input_ids, **kwargs):
        # Implement in subclasses for custom behavior to prepare inputs in the
        # generate method.

        return {"input_ids": input_ids}

    def adjust_logits_during_generation(self, logits):
        # Implement in subclasses for custom behavior to adjust the logits in
        # the generate method.

        return logits

    def prepare_fast_entry(self, kwargs):
        return False

    def _convert_to_fast(self, kwargs):
        # try general convert
        pass

    def _build_fast(self, kwargs):
        self._fast_entry = False
        if kwargs["num_beam_groups"] != 1:
            # not support for group_beam_search yet in the fast version
            raise AttributeError("'num_beam_groups != 1' is not supported yet in the fast version")
        if paddle.get_default_dtype() == "float16" and kwargs["use_fp16_decoding"] is False:
            logger.info(
                "Since the default dtype is float16, float16 would be used " "though 'use_fp16_decoding=False'."
            )
            kwargs["use_fp16_decoding"] = True
        self.prepare_fast_entry(kwargs)

    @paddle.no_grad()
    def generate(
        self,
        input_ids=None,
        attention_mask=None,
        position_ids=None,
        max_length=20,
        min_length=0,
        decode_strategy="greedy_search",
        temperature=1.0,
        top_k=0,
        top_p=1.0,
        repetition_penalty=1.0,
        num_beams=1,
        num_beam_groups=1,
        length_penalty=0.0,
        early_stopping=False,
        bos_token_id=None,
        eos_token_id=None,
        pad_token_id=None,
        decoder_start_token_id=None,
        forced_bos_token_id=None,
        forced_eos_token_id=None,
        no_repeat_ngram_size=None,
        num_return_sequences=1,
        diversity_rate=0.0,
        use_cache=True,
        use_fast=False,
        use_fp16_decoding=False,
        **model_kwargs
    ):
        r"""
        The interface for generation task. This method can generate sequences
        by using decoding strategy. Currently, there are three decoding
        strategies supported: "greedy_search", "sampling" and "beam_search".

        Args:
            input_ids (Tensor, optional): The input sequence ids for the
                generation. It is a Tensor with shape [batch_size, sequence_length].
                The data type should be int32 or int64. Default to None, which
                we will initialize it as a Tensor with shape [1, 1], filled
                with the value `bos_token_id`.
            max_length (int, optional): The maximum length of the sequence to
                be generated. Default to 20.
            min_length (int, optional): The minimum length of the sequence to
                be generated. Default to 0.
            decode_strategy (str, optional): The decoding strategy in generation.
                Currently, there are three decoding strategies supported:
                "greedy_search", "sampling" and "beam_search". Default to
                "greedy_search".
            temperature (float, optional): The value used to module the next
                token probabilities in the "sampling" strategy. Default to 1.0,
                which means no effect.
            top_k (int, optional): The number of highest probability tokens to
                keep for top-k-filtering in the "sampling" strategy. Default to
                0, which means no effect.
            top_p (float, optional): The cumulative probability for
                top-p-filtering in the "sampling" strategy. The value should
                satisfy :math:`0 <= top\_p < 1`. Default to 1.0, which means no
                effect.
            repetition_penalty (float, optional):
                The parameter for repetition penalty. 1.0 means no penalty. See `this paper
                <https://arxiv.org/pdf/1909.05858.pdf>`__ for more details. Defaults to 1.0.
            num_beams (int, optional): The number of beams in the "beam_search"
                strategy. Default to 1.
            num_beam_groups (int, optional):
                Number of groups to divide `num_beams` into in order to use DIVERSE
                BEAM SEARCH. See `this paper <https://arxiv.org/pdf/1610.02424.pdf>`__
                for more details. Default to 1.
            length_penalty (float, optional): The exponential penalty to the
                sequence length in the "beam_search" strategy. The larger this
                param is, the more that the model would generate shorter
                sequences. Default to 0.0, which means no penalty.
            early_stopping (bool, optional): Whether to stop searching in the
                "beam_search" strategy when at least `num_beams` sentences are
                finished per batch or not. Default to False.
            bos_token_id (int, optional): The id of the `bos_token`. Default to
                None.
            eos_token_id (int, optional): The id of the `eos_token`. Default to
                None.
            pad_token_id (int, optional): The id of the `pad_token`. Default to
                None.
            decoder_start_token_id (int, optional): The start token id for
                encoder-decoder models. Default to None.
            forced_bos_token_id (int, optional): The id of the token to force as
                the first generated token. Usually use for multilingual models.
                Default to None.
            forced_eos_token_id (int, optional): The id of the token to force as
                the last generated token. Default to None.
            num_return_sequences (int, optional): The number of returned
                sequences for each sequence in the batch. Default to 1.
            diversity_rate (float, optional): If num_beam_groups is 1, this is the
                diversity_rate for Diverse Siblings Search. See
                `this paper https://arxiv.org/abs/1611.08562`__ for more details.
                If not, this is the diversity_rate for DIVERSE BEAM SEARCH.
            use_cache: (bool, optional): Whether to use the model cache to
                speed up decoding. Default to True.
            use_fast: (bool, optional): Whether to use fast entry of model
                for FastGeneration. Default to False.
            use_fp16_decoding: (bool, optional): Whether to use fp16 for decoding.
                Only works when fast entry is avalible. Default to False.
            model_kwargs (dict): It can be used to specify additional kwargs
                passed to the model.

        Returns:
            tuple[Tensor]: It is a tuple contains two elements: ids and scores.
            Each element is a Tensor.

            With the fields:

            - ids (Tensor):
                The ids of the generated sequences. It is a Tensor with shape
                [batch_size * num_return_sequences, sequence_length]. The data
                type is same as the input `input_ids`.
            - scores (Tensor):
                The scores of the generated sequences. It is a Tensor with shape
                [batch_size * num_return_sequences, 1]. The data type is float32
                or float64, which is the same as the parameters in the model.

        Example:
            .. code-block::

                import paddle
                from paddlenlp.transformers import (
                    UnifiedTransformerLMHeadModel,
                    UnifiedTransformerTokenizer
                )

                paddle.seed(2)

                # Initialize the model and tokenizer
                model_name_or_path = 'unified_transformer-12L-cn-luge'
                model = UnifiedTransformerLMHeadModel.from_pretrained(model_name_or_path)
                tokenizer = UnifiedTransformerTokenizer.from_pretrained(model_name_or_path)

                # Prepare the model inputs.
                history = "早上好，今天空气质量不错。"
                inputs = tokenizer.dialogue_encode(history, task_type='chitchat',
                    add_start_token_as_response=True, return_tensors=True)

            .. code-block::

                # Generate the sequence by using "greedy_search" strategy
                ids, scores = model.generate(
                    input_ids=inputs['input_ids'],
                    token_type_ids=inputs['token_type_ids'],
                    position_ids=inputs['position_ids'],
                    attention_mask=inputs['attention_mask'],
                    decode_strategy="greedy_search")
                print(ids.shape, scores.shape)
                # [1, 3] [1, 1]
                sequence_ids = ids.numpy().tolist()[0]
                sequence_ids = sequence_ids[:sequence_ids.index(tokenizer.sep_token_id)]
                response = tokenizer.convert_ids_to_string(sequence_ids, keep_space=False)
                print(response)
                # 是的

            .. code-block::

                # Generate 2 sequences by using "sampling" strategy (top_k=5)
                ids, scores = model.generate(
                    input_ids=inputs['input_ids'],
                    token_type_ids=inputs['token_type_ids'],
                    position_ids=inputs['position_ids'],
                    attention_mask=inputs['attention_mask'],
                    decode_strategy="sampling",
                    top_k=5,
                    num_return_sequences=2)
                print(ids.shape, scores.shape)
                # [2, 7] [2, 1]
                response = []
                for sequence_ids in ids.numpy().tolist():
                    sequence_ids = sequence_ids[:sequence_ids.index(tokenizer.sep_token_id)]
                    text = tokenizer.convert_ids_to_string(sequence_ids, keep_space=False)
                    response.append(text)
                print(response)
                # ['天气好,心情也好', '你也是']

            .. code-block::

                # Generate 2 sequences by using "beam_search" strategy (num_beams=5)
                ids, scores = model.generate(
                    input_ids=inputs['input_ids'],
                    token_type_ids=inputs['token_type_ids'],
                    position_ids=inputs['position_ids'],
                    attention_mask=inputs['attention_mask'],
                    decode_strategy="beam_search",
                    num_beams=5,
                    num_return_sequences=2)
                print(ids.shape, scores.shape)
                # [2, 3] [2, 1]
                response = []
                for sequence_ids in ids.numpy().tolist():
                    sequence_ids = sequence_ids[:sequence_ids.index(tokenizer.sep_token_id)]
                    text = tokenizer.convert_ids_to_string(sequence_ids, keep_space=False)
                    response.append(text)
                print(response)
                # ['是的', '嗯嗯']
        """
        assert decode_strategy in [
            "greedy_search",
            "sampling",
            "beam_search",
        ], "`decode_strategy` must be one of 'greedy_search', 'sampling' or 'beam_search' but received {}.".format(
            decode_strategy
        )

        # Whether to dynamic to static
        is_tracing = False
        if in_declarative_mode():
            is_tracing = True

        if is_tracing:
            assert decode_strategy in [
                "sampling",
            ], "`generate()` only supports 'sampling' temporarily but received {}.".format(decode_strategy)

        if getattr(self, "deprecated_warnings", None) is None:
            self.deprecated_warnings = {}

        if "use_faster" in model_kwargs:
            use_fast = model_kwargs.pop("use_faster")
            if not self.deprecated_warnings.get("use_faster", False):
                logger.warning("`use_faster` will be deprecated in near future. Please use `use_fast` instead. ")
                self.deprecated_warnings["use_faster"] = True

        bos_token_id = bos_token_id if bos_token_id is not None else self.config.bos_token_id
        eos_token_id = eos_token_id if eos_token_id is not None else self.config.eos_token_id
        pad_token_id = pad_token_id if pad_token_id is not None else self.config.pad_token_id
        forced_bos_token_id = (
            forced_bos_token_id if forced_bos_token_id is not None else self.config.forced_bos_token_id
        )
        forced_eos_token_id = (
            forced_eos_token_id if forced_eos_token_id is not None else self.config.forced_eos_token_id
        )
        decoder_start_token_id = (
            decoder_start_token_id if decoder_start_token_id is not None else self.config.decoder_start_token_id
        )
        no_repeat_ngram_size = (
            no_repeat_ngram_size if no_repeat_ngram_size is not None else self.config.no_repeat_ngram_size
        )

        if is_tracing:
            self._fast_entry = None

        if getattr(self, "_fast_entry", None) is not False and use_fast:
            args = locals()
            args.pop("self")
            args.pop("__class__", None)
            model_kwargs = args.pop("model_kwargs")
            args.update(model_kwargs)
            try:
                if getattr(self, "_fast_entry", None) is None:
                    self._build_fast(args)
                if self._fast_entry:
                    output = self._fast_entry(**args)
                    if isinstance(output, tuple):
                        output_ids, dummy_srore = output
                    else:
                        output_ids = output
                        # make result and fast result oneconsistent
                        dummy_srore = None
                    if decode_strategy == "beam_search":
                        output_ids = output_ids.transpose([1, 2, 0])
                        output_ids = output_ids[:, :num_return_sequences, :].reshape([-1, output_ids.shape[-1]])
                        if dummy_srore is not None:
                            dummy_srore = dummy_srore[:, :num_return_sequences].flatten()
                    else:
                        output_ids = output_ids.transpose([1, 0])
                    return output_ids, dummy_srore

            except Exception as e:
                args["model_kwargs"] = model_kwargs
                # TODO
                # Prevent self._convert_to_fast to throw Exception
                self._convert_to_fast(args)
                logger.warning(e)
                logger.warning("FastGeneration is not available, " "and the original version would be used instead.")

        # params check
<<<<<<< HEAD
        if input_ids is None:
            inputs_embeds = model_kwargs.get("inputs_embeds", None)
            # Init `input_ids` with bos_token_id
            input_ids = self.prepare_input_ids_for_generation(bos_token_id, inputs_embeds=inputs_embeds)

=======
        if input_ids is None and "inputs_embeds" not in model_kwargs:
            # Init `input_ids` with bos_token_id
            input_ids = self.prepare_input_ids_for_generation(bos_token_id)
        elif "inputs_embeds" in model_kwargs:
            # Add input embeds support
            input_ids = self.prepare_input_ids_for_generation(
                bos_token_id, encoder_output=model_kwargs["inputs_embeds"]
            )
>>>>>>> 16489610
        # Add to model_kwargs
        model_kwargs["attention_mask"] = attention_mask
        if position_ids is not None:
            model_kwargs["position_ids"] = position_ids

        if model_kwargs.get("attention_mask", None) is None:
            # TODO
            # Init `attention_mask` depending on `pad_token_id`
            model_kwargs["attention_mask"] = self.prepare_attention_mask_for_generation(
                input_ids, pad_token_id, eos_token_id
            )
        self.is_encoder_decoder = (
            getattr(self, "encoder", None) is not None and getattr(self, "decoder", None) is not None
        )
        if self.is_encoder_decoder:
            model_kwargs = self.prepare_encoder_decoder_kwargs_for_generation(input_ids, model_kwargs)
            # set input_ids as decoder_input_ids
            if "decoder_input_ids" in model_kwargs:
                input_ids = model_kwargs.pop("decoder_input_ids")
            else:
                input_ids = self.prepare_decoder_input_ids_for_generation(
                    input_ids, decoder_start_token_id, bos_token_id
                )
        if pad_token_id is None and eos_token_id is not None:
            print("Setting `pad_token_id` to `eos_token_id`:{} for " "open-end generation.".format(eos_token_id))
            pad_token_id = eos_token_id

        model_kwargs["use_cache"] = use_cache

        if is_tracing:
            min_len = input_ids.shape[-1]
            max_len = input_ids.shape[-1]
            paddle.increment(min_len, min_length)
            paddle.increment(max_len, max_length)
        else:
            input_len = input_ids.shape[-1]
            min_len = input_len + min_length
            max_len = input_len + max_length

        logits_processors = self.get_logits_processor(
            min_length=min_len if min_length > 0 else None,
            max_length=max_len,
            eos_token_id=eos_token_id,
            forced_bos_token_id=forced_bos_token_id,
            forced_eos_token_id=forced_eos_token_id,
            num_beams=num_beams,
            num_beam_groups=num_beam_groups,
            diversity_rate=diversity_rate,
            repetition_penalty=repetition_penalty,
            no_repeat_ngram_size=no_repeat_ngram_size,
            logits_processors=model_kwargs["logits_processors"]
            if "logits_processors" in model_kwargs
            and isinstance(model_kwargs["logits_processors"], LogitsProcessorList)
            else None,
        )
        if "logits_processors" in model_kwargs:
            model_kwargs.pop("logits_processors")

        if decode_strategy == "greedy_search":
            if num_return_sequences > 1:
                raise ValueError(
                    "`num_return_sequences` has to be 1, but is {} "
                    "when doing greedy search.".format(num_return_sequences)
                )
            return self.greedy_search(
                input_ids, logits_processors, max_len, pad_token_id, eos_token_id, **model_kwargs
            )

        elif decode_strategy == "sampling":
            if num_return_sequences > 1:
                input_ids, model_kwargs = self.expand_inputs_for_generation(
                    input_ids, expand_size=num_return_sequences, **model_kwargs
                )

            if is_tracing:
                return self.sample_d2s(
                    input_ids,
                    logits_processors,
                    max_len,
                    pad_token_id,
                    eos_token_id,
                    top_k,
                    top_p,
                    temperature,
                    **model_kwargs,
                )
            else:
                return self.sample(
                    input_ids,
                    logits_processors,
                    max_len,
                    pad_token_id,
                    eos_token_id,
                    top_k,
                    top_p,
                    temperature,
                    **model_kwargs,
                )

        elif decode_strategy == "beam_search":
            batch_size = input_ids.shape[0]
            if num_return_sequences > num_beams:
                raise ValueError(
                    "`num_return_sequences` has to be smaller or equal to "
                    "`num_beams`. But received `num_return_sequences` is {}, "
                    "`num_beams` is {}".format(num_return_sequences, num_beams)
                )
            if num_beams <= 1:
                raise ValueError(
                    "`num_beams` has to be bigger than 1. But received "
                    "`num_beams` is {}. If `num_beams` is 1, `decode_strategy` "
                    "should be 'greedy_search'".format(num_beams)
                )
            if num_beam_groups > 1:
                diverse_beam_scorer = BeamSearchScorer(
                    batch_size=batch_size,
                    max_length=max_len,
                    num_beams=num_beams,
                    length_penalty=length_penalty,
                    do_early_stopping=early_stopping,
                    num_beam_hyps_to_keep=num_return_sequences,
                    num_beam_groups=num_beam_groups,
                )

                # interleave with `num_beams`
                input_ids, model_kwargs = self.expand_inputs_for_generation(
                    input_ids, expand_size=num_beams, **model_kwargs
                )

                return self.group_beam_search(
                    input_ids,
                    diverse_beam_scorer,
                    logits_processors,
                    max_len,
                    pad_token_id,
                    eos_token_id,
                    **model_kwargs,
                )
            else:
                beam_scorer = BeamSearchScorer(
                    batch_size=batch_size,
                    max_length=max_len,
                    num_beams=num_beams,
                    length_penalty=length_penalty,
                    do_early_stopping=early_stopping,
                    num_beam_hyps_to_keep=num_return_sequences,
                )

                input_ids, model_kwargs = self.expand_inputs_for_generation(
                    input_ids, expand_size=num_beams, **model_kwargs
                )

                return self.beam_search(
                    input_ids,
                    beam_scorer,
                    logits_processors,
                    max_len,
                    diversity_rate,
                    pad_token_id,
                    eos_token_id,
                    **model_kwargs,
                )

    def greedy_search(self, input_ids, logits_processors, max_length, pad_token_id, eos_token_id, **model_kwargs):
        model_kwargs["use_cache"] = model_kwargs.get("use_cache", True)
        logits_processors = logits_processors if logits_processors is not None else LogitsProcessorList()
        batch_size, cur_len = input_ids.shape
        origin_len = cur_len
        unfinished_flag = paddle.full([batch_size, 1], True, dtype="bool")
        scores = paddle.full([batch_size, 1], 0.0, dtype=paddle.get_default_dtype())
        while cur_len < max_length:

            # prepare model inputs & get model output
            model_inputs = self.prepare_inputs_for_generation(input_ids, **model_kwargs)

            outputs = self(**model_inputs)

            if isinstance(outputs, tuple):
                logits = outputs[0]
            elif isinstance(outputs, ModelOutput):
                logits = outputs.logits
            else:
                logits = outputs

            # [batch_size, vocab_size]
            next_token_logits = logits[:, -1, :]

            # pre-process distribution
            next_token_logits = self.adjust_logits_during_generation(next_token_logits)
            next_tokens_scores = logits_processors(input_ids, next_token_logits)
            # greedy
            probs = F.softmax(next_tokens_scores)
            probs = paddle.log(probs)
            next_tokens = paddle.argmax(probs, axis=-1).unsqueeze(-1)
            next_scores = paddle.index_sample(probs.astype("float32"), next_tokens)

            if eos_token_id is not None:
                next_tokens = paddle.where(unfinished_flag, next_tokens, paddle.full_like(next_tokens, pad_token_id))

            scores = self.update_scores_for_generation(scores, next_scores, cur_len - origin_len, unfinished_flag)

            cur_len += 1

            input_ids = paddle.concat([input_ids, next_tokens], axis=1)

            if eos_token_id is not None:
                unfinished_flag = get_unfinished_flag(input_ids, unfinished_flag, eos_token_id)

            # Stop when there is a </s> in all sentences
            if not paddle.any(unfinished_flag):
                break

            model_kwargs = self.update_model_kwargs_for_generation(
                outputs, model_kwargs, is_encoder_decoder=self.is_encoder_decoder
            )

        return input_ids[:, origin_len:], scores

    def sample(
        self,
        input_ids,
        logits_processors,
        max_length,
        pad_token_id,
        eos_token_id,
        top_k=None,
        top_p=None,
        temperature=None,
        min_tokens_to_keep=1,
        **model_kwargs
    ):
        model_kwargs["use_cache"] = model_kwargs.get("use_cache", True)

        logits_processors = logits_processors if logits_processors is not None else LogitsProcessorList()

        batch_size, cur_len = input_ids.shape
        origin_len = cur_len
        unfinished_flag = paddle.full([batch_size, 1], True, dtype="bool")
        scores = paddle.full([batch_size, 1], 0.0, dtype=paddle.get_default_dtype())

        while cur_len < max_length:
            # prepare model inputs & get model output
            model_inputs = self.prepare_inputs_for_generation(input_ids, **model_kwargs)
            outputs = self(**model_inputs)

            if isinstance(outputs, tuple):
                logits = outputs[0]
            elif isinstance(outputs, ModelOutput):
                logits = outputs.logits
            else:
                logits = outputs

            # [batch_size, vocab_size]
            logits = logits[:, -1, :]

            # pre-process distribution
            logits = self.adjust_logits_during_generation(logits)
            logits = logits_processors(input_ids, logits)

            # sample
            origin_probs = F.softmax(logits)
            origin_probs = paddle.log(origin_probs)
            if temperature is not None and temperature != 1.0:
                logits = logits / temperature
            probs = F.softmax(logits)
            if top_k is not None and top_k != 0:
                probs = TopKProcess(probs, top_k, min_tokens_to_keep)
            if top_p is not None and top_p < 1.0:
                probs = TopPProcess(probs, top_p, min_tokens_to_keep)

            # multinomial not support fp16 and bf16 currently, issue: https://github.com/PaddlePaddle/Paddle/issues/51852
            if probs.dtype == paddle.bfloat16 and top_k == 1:
                probs = probs.astype("float32")
                next_tokens = paddle.unsqueeze(paddle.argmax(probs, axis=-1), -1)
            else:
                next_tokens = paddle.multinomial(probs)

            next_scores = paddle.index_sample(origin_probs, next_tokens)

            if eos_token_id is not None:
                next_tokens = paddle.where(unfinished_flag, next_tokens, paddle.full_like(next_tokens, pad_token_id))

            scores = self.update_scores_for_generation(scores, next_scores, cur_len - origin_len, unfinished_flag)

            cur_len += 1
            input_ids = paddle.concat([input_ids, next_tokens], axis=1)

            if eos_token_id is not None:
                unfinished_flag = paddle.logical_and(unfinished_flag, next_tokens != eos_token_id)

            # Stop when there is a </s> in all sentences
            if not paddle.any(unfinished_flag):
                break
            model_kwargs = self.update_model_kwargs_for_generation(
                outputs, model_kwargs, is_encoder_decoder=self.is_encoder_decoder
            )
        return input_ids[:, origin_len:], scores

    def sample_d2s(
        self,
        input_ids,
        logits_processors,
        max_length,
        pad_token_id,
        eos_token_id,
        top_k=None,
        top_p=None,
        temperature=None,
        min_tokens_to_keep=1,
        **model_kwargs
    ):

        logits_processors = logits_processors if logits_processors is not None else LogitsProcessorList()

        batch_size, cur_len = paddle.shape(input_ids)
        # used for compute on gpu, avoid memcpy D2H
        cur_len_gpu = paddle.full([1], cur_len, dtype="int64")

        origin_len = paddle.shape(input_ids)[1]
        # used for compute on gpu, avoid memcpy D2H
        origin_len_gpu = paddle.full([1], origin_len, dtype="int64")

        unfinished_flag = paddle.full([batch_size, 1], True, dtype="bool")
        scores = paddle.full([batch_size, 1], 0.0, dtype=paddle.get_default_dtype())

        # use_cache is immutable, we split it off other mutable kwargs.
        assert "use_cache" in model_kwargs
        immutable = {"use_cache": model_kwargs["use_cache"]}
        del model_kwargs["use_cache"]

        def _forward_(**args):
            model_inputs = self.prepare_inputs_for_generation(input_ids, **args, **immutable)
            assert "use_cache" in model_inputs
            del model_inputs["use_cache"]
            return self(**model_inputs, **immutable)

        def _post_process_(outputs, input_ids, cur_len, origin_len, scores, unfinished_flag, model_kwargs):
            if isinstance(outputs, tuple):
                logits = outputs[0]
            elif isinstance(outputs, ModelOutput):
                logits = outputs.logits
            else:
                logits = outputs

            # [batch_size, vocab_size]
            logits = logits[:, -1, :]

            # pre-process distribution
            logits = self.adjust_logits_during_generation(logits)

            logits = logits_processors(input_ids, logits)

            # sample
            origin_probs = F.softmax(logits)
            origin_probs = paddle.log(origin_probs)

            if temperature is not None or temperature != 1.0:
                logits = logits / temperature

            probs = F.softmax(logits)
            if top_k is not None and top_k != 0:
                probs = TopKProcess(probs, top_k, min_tokens_to_keep)
            if top_p is not None and top_p < 1.0:
                probs = TopPProcess(probs, top_p, min_tokens_to_keep)

            # multinomial not support fp16 and bf16 currently, issue: https://github.com/PaddlePaddle/Paddle/issues/51852
            if paddle.get_default_dtype() not in ["float32", "float64"]:
                probs = probs.astype("float32")
            next_tokens = paddle.multinomial(probs)

            next_scores = paddle.index_sample(origin_probs, next_tokens)

            if eos_token_id is not None:
                next_tokens = paddle.where(unfinished_flag, next_tokens, paddle.full_like(next_tokens, pad_token_id))

            scores = self.update_scores_for_generation(scores, next_scores, cur_len - origin_len, unfinished_flag)

            input_ids = paddle.concat([input_ids, next_tokens], axis=1)

            if eos_token_id is not None:
                unfinished_flag = paddle.logical_and(unfinished_flag, next_tokens != eos_token_id)

            model_kwargs = self.update_model_kwargs_for_generation(
                outputs, model_kwargs, is_encoder_decoder=self.is_encoder_decoder
            )
            return input_ids, scores, unfinished_flag, model_kwargs

        outputs = _forward_(**model_kwargs)
        input_ids, scores, unfinished_flag, model_kwargs = _post_process_(
            outputs, input_ids, cur_len_gpu, origin_len_gpu, scores, unfinished_flag, model_kwargs
        )

        paddle.increment(cur_len)
        paddle.increment(cur_len_gpu)

        attn_mask = model_kwargs["attention_mask"]
        # make the shape of attention_mask = (-1, -1, -1, -1) in dy2static.
        model_kwargs["attention_mask"] = paddle.reshape(attn_mask, paddle.shape(attn_mask))
        model_kwargs["cache"] = outputs[1] if isinstance(outputs, tuple) else None
        max_length = paddle.full([1], max_length, dtype="int64")

        while cur_len < max_length:
            input_ids, scores, unfinished_flag, model_kwargs = _post_process_(
                _forward_(**model_kwargs),
                input_ids,
                cur_len_gpu,
                origin_len_gpu,
                scores,
                unfinished_flag,
                model_kwargs,
            )
            paddle.increment(cur_len)
            paddle.increment(cur_len_gpu)

            if not paddle.any(unfinished_flag):
                break

        return input_ids[:, origin_len:], scores

    def beam_search(
        self,
        input_ids,
        beam_scorer,
        logits_processors,
        max_length,
        diversity_rate,
        pad_token_id,
        eos_token_id,
        **model_kwargs
    ):
        model_kwargs["use_cache"] = model_kwargs.get("use_cache", True)

        logits_processors = logits_processors if logits_processors is not None else LogitsProcessorList()

        batch_size = len(beam_scorer._beam_hyps)
        num_beams = beam_scorer.num_beams
        batch_beam_size, cur_len = input_ids.shape
        origin_len = cur_len

        assert (
            num_beams * batch_size == batch_beam_size
        ), "Batch dimension of `input_ids` should be {}, but received {}.".format(
            num_beams * batch_size, batch_beam_size
        )

        beam_scores = paddle.zeros((batch_size, num_beams), dtype=paddle.get_default_dtype())
        beam_scores[:, 1:] = -1e9
        beam_scores = paddle.reshape(beam_scores, [-1])

        while cur_len < max_length:
            # prepare model inputs & get model output
            model_inputs = self.prepare_inputs_for_generation(input_ids, **model_kwargs)

            outputs = self(**model_inputs)

            if isinstance(outputs, tuple):
                logits = outputs[0]
            elif isinstance(outputs, ModelOutput):
                logits = outputs.logits
            else:
                logits = outputs

            # [batch_size, vocab_size]
            logits = logits[:, -1, :]

            # pre-process distribution
            logits = self.adjust_logits_during_generation(logits)
            # beam search
            # [batch_size * num_beams, vocab_size]
            next_scores = F.softmax(logits)
            next_scores = paddle.log(next_scores)
            next_scores = logits_processors(input_ids, next_scores)
            next_scores = next_scores + beam_scores.unsqueeze(-1)

            vocab_size = next_scores.shape[-1]
            if diversity_rate == 0.0:
                # reshape for beam search
                next_scores = next_scores.reshape([batch_size, num_beams * vocab_size])

                next_scores, next_tokens = paddle.topk(next_scores, 2 * num_beams, axis=1)

                next_indices = next_tokens // vocab_size
                next_tokens = next_tokens % vocab_size

            else:
                next_scores, next_tokens = paddle.topk(next_scores, 2 * num_beams, axis=1)

                sibling_score = paddle.arange(1, 2 * num_beams + 1).unsqueeze(0) * diversity_rate

                diversed_score = next_scores - sibling_score

                next_scores = next_scores.reshape([batch_size, 2 * num_beams * num_beams])
                next_tokens = next_tokens.reshape([batch_size, 2 * num_beams * num_beams])

                diversed_score = diversed_score.reshape([batch_size, 2 * num_beams * num_beams])
                diversed_score, diversed_tokens = paddle.topk(diversed_score, 2 * num_beams, axis=1)

                # TODO
                # Use gather_nd() to select origan token and score
                next_scores = paddle.stack(
                    [paddle.index_select(next_scores[i], diversed_tokens[i]) for i in range(next_scores.shape[0])]
                )
                next_tokens = paddle.stack(
                    [paddle.index_select(next_tokens[i], diversed_tokens[i]) for i in range(next_tokens.shape[0])]
                )

                next_indices = diversed_tokens // (2 * num_beams)

            # stateless
            beam_outputs = beam_scorer.process(
                input_ids,
                next_scores,
                next_tokens,
                next_indices,
                origin_len=origin_len,
                pad_token_id=pad_token_id,
                eos_token_id=eos_token_id,
            )
            beam_scores = beam_outputs["next_beam_scores"]
            beam_next_tokens = beam_outputs["next_beam_tokens"]
            beam_idx = beam_outputs["next_beam_indices"]

            cur_len += 1
            input_ids = paddle.concat(
                [paddle.index_select(input_ids, beam_idx), beam_next_tokens.unsqueeze(-1)], axis=-1
            )

            if beam_scorer.is_done:
                break
            model_kwargs = self.update_model_kwargs_for_generation(
                outputs, model_kwargs, is_encoder_decoder=self.is_encoder_decoder
            )
            if "cache" in model_kwargs and model_kwargs["cache"] is not None:
                # reorder the cache
                model_kwargs["cache"] = map_structure(
                    lambda x: paddle.index_select(x, beam_idx), model_kwargs["cache"]
                )

        pred_ids, scores = beam_scorer.finalize(
            input_ids,
            beam_scores,
            next_tokens,
            next_indices,
            origin_len=origin_len,
            pad_token_id=pad_token_id,
            eos_token_id=eos_token_id,
        )
        return pred_ids[:, origin_len:], scores

    def group_beam_search(
        self, input_ids, beam_scorer, logits_processors, max_length, pad_token_id, eos_token_id, **model_kwargs
    ):
        logits_processors = logits_processors if logits_processors is not None else LogitsProcessorList()

        batch_size = len(beam_scorer._beam_hyps)
        num_beams = beam_scorer.num_beams
        num_beam_groups = beam_scorer.num_beam_groups
        num_sub_beams = num_beams // num_beam_groups

        batch_beam_size, cur_len = input_ids.shape
        origin_len = cur_len

        assert (
            num_beams * batch_size == batch_beam_size
        ), "Batch dimension of `input_ids` should be {}, but received {}.".format(
            num_beams * batch_size, batch_beam_size
        )

        beam_scores = paddle.full((batch_size, num_beams), -1e9, dtype="float32")
        # initialise score of first beam of each group with 0 and the rest with 1e-9. This ensures that the beams in
        # the same group don't produce same tokens everytime.
        beam_scores[:, ::num_sub_beams] = 0
        beam_scores = paddle.reshape(beam_scores, [-1])

        while cur_len < max_length:
            # predicted tokens in cur_len step
            current_tokens = paddle.zeros(shape=[batch_size * num_beams], dtype=input_ids.dtype)

            # indices which will form the beams in the next time step
            reordering_indices = paddle.zeros(shape=[batch_size * num_beams], dtype="int64")
            # prepare model inputs & get model output
            model_inputs = self.prepare_inputs_for_generation(input_ids, **model_kwargs)
            outputs = self(**model_inputs)

            for beam_group_idx in range(num_beam_groups):
                group_start_idx = beam_group_idx * num_sub_beams
                group_end_idx = min(group_start_idx + num_sub_beams, num_beams)
                group_size = group_end_idx - group_start_idx

                # indices of beams of current group among all sentences in batch
                batch_group_indices = []

                for batch_idx in range(batch_size):
                    batch_group_indices.extend(
                        [batch_idx * num_beams + idx for idx in range(group_start_idx, group_end_idx)]
                    )

                group_input_ids = input_ids[batch_group_indices]

                if isinstance(outputs, tuple):
                    logits = outputs[0]
                elif isinstance(outputs, ModelOutput):
                    logits = outputs.logits
                else:
                    logits = outputs

                logits = logits[:, -1, :]
                logits = paddle.index_select(logits, paddle.to_tensor(batch_group_indices))
                logits = self.adjust_logits_during_generation(logits)

                next_scores = F.softmax(logits)
                next_scores = paddle.log(next_scores)
                vocab_size = next_scores.shape[-1]

                next_scores = logits_processors(
                    group_input_ids, next_scores, current_tokens=current_tokens, beam_group_idx=beam_group_idx
                )

                next_scores = next_scores + beam_scores[batch_group_indices].unsqueeze(-1)

                # reshape for beam search
                next_scores = next_scores.reshape([batch_size, group_size * vocab_size])

                next_scores, next_tokens = paddle.topk(next_scores, 2 * group_size, axis=1)

                next_indices = next_tokens // vocab_size
                next_tokens = next_tokens % vocab_size

                beam_outputs = beam_scorer.process(
                    group_input_ids,
                    next_scores,
                    next_tokens,
                    next_indices,
                    origin_len=origin_len,
                    pad_token_id=pad_token_id,
                    eos_token_id=eos_token_id,
                )

                beam_scores[batch_group_indices] = beam_outputs["next_beam_scores"]
                beam_next_tokens = beam_outputs["next_beam_tokens"]
                beam_idx = beam_outputs["next_beam_indices"]

                input_ids[batch_group_indices] = group_input_ids[beam_idx]
                group_input_ids = paddle.concat(
                    [paddle.index_select(group_input_ids, index=beam_idx), beam_next_tokens.unsqueeze(-1)], axis=-1
                )
                current_tokens[batch_group_indices] = beam_next_tokens

                reordering_indices[batch_group_indices] = (
                    num_beams * (beam_idx // group_size) + group_start_idx + (beam_idx % group_size)
                )

            input_ids = paddle.concat([input_ids, current_tokens.unsqueeze(-1)], axis=-1)

            cur_len += 1
            if beam_scorer.is_done:
                break
            model_kwargs = self.update_model_kwargs_for_generation(
                outputs, model_kwargs, is_encoder_decoder=self.is_encoder_decoder
            )
            if "cache" in model_kwargs and model_kwargs["cache"] is not None:
                # reorder the cache
                model_kwargs["cache"] = map_structure(
                    lambda x: paddle.index_select(x, reordering_indices), model_kwargs["cache"]
                )

        pred_ids, scores = beam_scorer.finalize(
            input_ids,
            beam_scores,
            next_tokens,
            next_indices,
            origin_len=origin_len,
            pad_token_id=pad_token_id,
            eos_token_id=eos_token_id,
        )
        return pred_ids[:, origin_len:], scores


class LogitsProcessorList(List):
    def __call__(self, input_ids, logits, **kwargs):
        for processor in self:
            processor_args = inspect.signature(processor.__call__).parameters
            if len(processor_args) > 2:
                assert all(
                    arg in kwargs for arg in list(processor_args.keys())[2:]
                ), f"The parameters don't match for {processor.__class__}"
                logits = processor(input_ids, logits, **kwargs)
            else:
                logits = processor(input_ids, logits)
        return logits


class LogitsProcessor(ABC):
    """
    Abstract base class for all logit processors that can be applied during
    generation.
    """

    def __call__(self, input_ids, logits):
        raise NotImplementedError(
            f"{self.__class__} is an abstract class. " "Only classes inheriting this class can be called."
        )


class MinLengthLogitsProcessor(LogitsProcessor):
    r"""
    Enforcing a min-length by setting EOS probability to 0.

    Args:
        min_length (int): The minimum length of generation sequence.
        eos_token_id (int): The id of the `end-of-sequence` token.
    """

    def __init__(self, min_length, eos_token_id):
        if not isinstance(min_length, int) or min_length < 0:
            raise ValueError("`min_length` should be a positive integer, but get {}".format(min_length))

        if not isinstance(eos_token_id, int) or eos_token_id < 0:
            raise ValueError("`eos_token_id` should be a positive integer, but get {}".format(eos_token_id))

        self.min_length = min_length
        self.eos_token_id = eos_token_id

    def __call__(self, input_ids, logits):
        cur_len = input_ids.shape[-1]
        if cur_len < self.min_length:
            logits[:, self.eos_token_id] = -float("inf")
        return logits


class RepetitionPenaltyLogitsProcessor(LogitsProcessor):
    r"""
    Enforcing an exponential penalty on repeated sequences.

    Args:
        repetition_penalty (float):
            The parameter for repetition penalty. 1.0 means no penalty. See `this paper
            <https://arxiv.org/pdf/1909.05858.pdf>`__ for more details.
    """

    def __init__(self, penalty: float):
        if not isinstance(penalty, float) or not (penalty > 0):
            raise ValueError(f"`penalty` has to be a strictly positive float, but is {penalty}")

        self.penalty = penalty

    def __call__(self, input_ids, logits):
        score = paddle.index_sample(logits, input_ids)
        score = paddle.where(score < 0, score * self.penalty, score / self.penalty)
        input_ids = input_ids + paddle.arange(logits.shape[0]).unsqueeze(-1) * logits.shape[-1]
        outputs = paddle.scatter(logits.flatten(), input_ids.flatten(), score.flatten()).reshape(logits.shape)
        return outputs


def _get_ngrams(ngram_size, prev_input_ids, num_hypos):
    generated_ngrams = [{} for _ in range(num_hypos)]
    for idx in range(num_hypos):
        gen_tokens = prev_input_ids[idx].tolist()
        generated_ngram = generated_ngrams[idx]
        for ngram in zip(*[gen_tokens[i:] for i in range(ngram_size)]):
            prev_ngram_tuple = tuple(ngram[:-1])
            generated_ngram[prev_ngram_tuple] = generated_ngram.get(prev_ngram_tuple, []) + [ngram[-1]]
    return generated_ngrams


def _get_generated_ngrams(banned_ngrams, prev_input_ids, ngram_size, cur_len):
    # Before decoding the next token, prevent decoding of ngrams that have already appeared
    start_idx = cur_len + 1 - ngram_size
    ngram_idx = tuple(prev_input_ids[start_idx:cur_len].tolist())
    return banned_ngrams.get(ngram_idx, [])


def _calc_banned_ngram_tokens(ngram_size, prev_input_ids, num_hypos, cur_len):
    """Copied from fairseq for no_repeat_ngram in beam_search"""
    if cur_len + 1 < ngram_size:
        # return no banned tokens if we haven't generated no_repeat_ngram_size tokens yet
        return [[] for _ in range(num_hypos)]

    generated_ngrams = _get_ngrams(ngram_size, prev_input_ids, num_hypos)

    banned_tokens = [
        _get_generated_ngrams(generated_ngrams[hypo_idx], prev_input_ids[hypo_idx], ngram_size, cur_len)
        for hypo_idx in range(num_hypos)
    ]
    return banned_tokens


class NoRepeatNGramLogitsProcessor(LogitsProcessor):
    r"""
    [`LogitsProcessor`] that enforces no repetition of n-grams. See
    [Fairseq](https://github.com/pytorch/fairseq/blob/a07cb6f40480928c9e0548b737aadd36ee66ac76/fairseq/sequence_generator.py#L345).
    Args:
        ngram_size (`int`):
            All ngrams of size `ngram_size` can only occur once.
    """

    def __init__(self, ngram_size):
        if not isinstance(ngram_size, int) or ngram_size <= 0:
            raise ValueError(f"`ngram_size` has to be a strictly positive integer, but is {ngram_size}")
        self.ngram_size = ngram_size

    def __call__(self, input_ids, scores):
        num_batch_hypotheses = scores.shape[0]
        cur_len = input_ids.shape[-1]
        banned_batch_tokens = _calc_banned_ngram_tokens(self.ngram_size, input_ids, num_batch_hypotheses, cur_len)

        for i, banned_tokens in enumerate(banned_batch_tokens):
            scores[i, banned_tokens] = -float("inf")

        return scores


class HammingDiversityLogitsProcessor(LogitsProcessor):
    """
    This `LogitsProcessor` enforces diverse beam search. Note that this logits
    processor is only effective for `group_beam_search`. See
    `this paper <https://arxiv.org/pdf/1610.02424.pdf>`__ for more details.

    Args:
        diversity_rate (float): This value is subtracted from a beam's score if
            it generates a token same as any beam from other group at a particular
            time.
        num_beams (int): Number of beams used for group beam search.
        num_beam_groups (int): Number of groups to divide `num_beams` into in order
            to ensure diversity among different groups of beams.
    """

    def __init__(self, diversity_rate, num_beams, num_beam_groups):
        if not isinstance(diversity_rate, float) or (not diversity_rate > 0.0):
            raise ValueError("`diversity_rate` should be a float strictly larger than 0.")
        self._diversity_rate = diversity_rate
        if not isinstance(num_beams, int) or num_beams < 2:
            raise ValueError("`num_beams` should be an integer strictly larger than 1.")
        self._num_beams = num_beams
        if not isinstance(num_beam_groups, int) or num_beam_groups < 2:
            raise ValueError("`num_beam_groups` should be an integer strictly larger than 1.")
        self._num_sub_beams = num_beams // num_beam_groups

    def __call__(self, input_ids, scores, current_tokens, beam_group_idx):
        batch_size = current_tokens.shape[0] // self._num_beams
        group_start_idx = beam_group_idx * self._num_sub_beams
        group_end_idx = min(group_start_idx + self._num_sub_beams, self._num_beams)
        group_size = group_end_idx - group_start_idx
        vocab_size = scores.shape[-1]

        if group_start_idx == 0:
            return scores

        for batch_idx in range(batch_size):
            previous_group_tokens = current_tokens[
                batch_idx * self._num_beams : batch_idx * self._num_beams + group_start_idx
            ]
            token_frequency = paddle.bincount(previous_group_tokens, minlength=vocab_size)
            scores[batch_idx * group_size : (batch_idx + 1) * group_size] -= self._diversity_rate * token_frequency

        return scores


class ForcedBOSTokenLogitsProcessor(LogitsProcessor):
    """
    This `LogitsProcessor` enforces the first generated token to be the selected `forced_bos_token`.

    Args:
        forced_bos_token_id (:obj:`int`):
            The id of the token to be generated as the first token.
    """

    def __init__(self, forced_bos_token_id):
        self.forced_bos_token_id = forced_bos_token_id

    def __call__(self, input_ids, scores):
        cur_len = input_ids.shape[-1]
        if cur_len == 1:
            num_tokens = scores.shape[1]
            scores[:, [i for i in range(num_tokens) if i != self.forced_bos_token_id]] = -float("inf")
            scores[:, self.forced_bos_token_id] = 0
        return scores


class ForcedEOSTokenLogitsProcessor(LogitsProcessor):
    """
    This `LogitsProcessor` enforces the last generated token to be the selected `forced_eos_token`.

    Args:
        max_length (int): The maximum length of the sequence to be generated.
        forced_eos_token_id (int): The id of the token to be generated as the last token.
    """

    def __init__(self, max_length, forced_eos_token_id):
        self.max_length = max_length
        self.forced_eos_token_id = forced_eos_token_id

    def __call__(self, input_ids, scores):
        cur_len = input_ids.shape[-1]
        if cur_len == self.max_length - 1:
            num_tokens = scores.shape[1]
            scores[
                :, [i for i in range(num_tokens) if i != self.forced_eos_token_id]
            ] = -1e9  # TODO change back to -inf after paddle.topk is fixed
            scores[:, self.forced_eos_token_id] = 0
        return scores


def TopKProcess(probs, top_k, min_tokens_to_keep):
    top_k = min(max(top_k, min_tokens_to_keep), probs.shape[-1])
    # Remove all tokens with a probability less than the last token of the top-k
    # cast to float16 to support generation & d2s
    if probs.dtype == paddle.bfloat16:
        probs = paddle.cast(probs, paddle.float32)
        topk_probs, _ = paddle.topk(probs, k=top_k)
        topk_probs = paddle.cast(topk_probs, paddle.bfloat16)
    else:
        topk_probs, _ = paddle.topk(probs, k=top_k)

    probs = paddle.where(probs >= topk_probs[:, -1:], probs, paddle.full_like(probs, 0.0))
    return probs


def TopPProcess(probs, top_p, min_tokens_to_keep):
    sorted_probs = paddle.sort(probs, descending=True)
    sorted_indices = paddle.argsort(probs, descending=True)
    cumulative_probs = paddle.cumsum(sorted_probs, axis=-1)

    # Remove tokens with cumulative probs above the top_p, But keep at
    # least min_tokens_to_keep tokens
    sorted_indices_to_remove = cumulative_probs > top_p
    if min_tokens_to_keep > 1:
        # Set 'min_tokens_to_keep - 1' because the first token is kept
        sorted_indices_to_remove[:, : min_tokens_to_keep - 1] = 0
    # Keep the first token
    sorted_indices_to_remove = paddle.cast(sorted_indices_to_remove, dtype="int64")
    sorted_indices_to_remove[:, 1:] = sorted_indices_to_remove[:, :-1].clone()
    sorted_indices_to_remove[:, 0] = 0

    # Scatter sorted tensors to original indexing
    sorted_indices = sorted_indices + paddle.arange(probs.shape[0]).unsqueeze(-1) * probs.shape[-1]
    condition = paddle.scatter(
        sorted_indices_to_remove.flatten(), sorted_indices.flatten(), sorted_indices_to_remove.flatten()
    )
    condition = paddle.cast(condition, "bool").reshape(probs.shape)
    probs = paddle.where(condition, paddle.full_like(probs, 0.0), probs)
    return probs<|MERGE_RESOLUTION|>--- conflicted
+++ resolved
@@ -850,13 +850,6 @@
                 logger.warning("FastGeneration is not available, " "and the original version would be used instead.")
 
         # params check
-<<<<<<< HEAD
-        if input_ids is None:
-            inputs_embeds = model_kwargs.get("inputs_embeds", None)
-            # Init `input_ids` with bos_token_id
-            input_ids = self.prepare_input_ids_for_generation(bos_token_id, inputs_embeds=inputs_embeds)
-
-=======
         if input_ids is None and "inputs_embeds" not in model_kwargs:
             # Init `input_ids` with bos_token_id
             input_ids = self.prepare_input_ids_for_generation(bos_token_id)
@@ -865,7 +858,7 @@
             input_ids = self.prepare_input_ids_for_generation(
                 bos_token_id, encoder_output=model_kwargs["inputs_embeds"]
             )
->>>>>>> 16489610
+
         # Add to model_kwargs
         model_kwargs["attention_mask"] = attention_mask
         if position_ids is not None:
