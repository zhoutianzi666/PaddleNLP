# Copyright (c) 2023 ChatGLM2-6B Model Team and PaddlePaddle Authors. All Rights Reserved.
#
# Licensed under the Apache License, Version 2.0 (the "License");
# you may not use this file except in compliance with the License.
# You may obtain a copy of the License at
#
#     http://www.apache.org/licenses/LICENSE-2.0
#
# Unless required by applicable law or agreed to in writing, software
# distributed under the License is distributed on an "AS IS" BASIS,
# WITHOUT WARRANTIES OR CONDITIONS OF ANY KIND, either express or implied.
# See the License for the specific language governing permissions and
# limitations under the License.

import math
from functools import partial
from typing import Any, Dict, Optional, Tuple

import paddle
import paddle.distributed.fleet as fleet
import paddle.nn as nn
import paddle.nn.functional as F

from .. import PretrainedModel, register_base_model
from ..model_outputs import (
    BaseModelOutputWithPastAndCrossAttentions,
    CausalLMOutputWithPast,
    ModelOutput,
)
from .configuration import CHATGLM_V2_PRETRAINED_RESOURCE_FILES_MAP, ChatGLMv2Config


def assign_kv_heads(num_kv_heads, num_gpus):
    # Initialize the assignment list
    """
    Assign kv heads to different GPUs in the Tensor Parallel Setup

    Examples:
        assign_kv_heads(num_kv_heads=1, num_gpus=2): [[0], [0]]
        assign_kv_heads(num_kv_heads=2, num_gpus=2): [[0], [1]]
        assign_kv_heads(num_kv_heads=4, num_gpus=2): [[0,1], [2,3]]
        assign_kv_heads(num_kv_heads=1, num_gpus=4): [[0],[0],[0],[0]]
        assign_kv_heads(num_kv_heads=2, num_gpus=4): [[0],[0],[1],[1]]
        assign_kv_heads(num_kv_heads=4, num_gpus=4): [[0],[1],[2],[3]]
    """
    assignment_list = [[] for _ in range(num_gpus)]
    # Case 1: more heads than cards
    if num_kv_heads > num_gpus:
        num_heads_per_card = num_kv_heads // num_gpus
        for i in range(num_gpus):
            for j in range(num_heads_per_card):
                assignment_list[i].append(i * num_heads_per_card + j)
    # Case 2: more cards than heads. each card get only 1 head.
    else:
        num_card_per_heads = num_gpus // num_kv_heads
        for i in range(num_kv_heads):
            for j in range(num_card_per_heads):
                assignment_list[i * num_card_per_heads + j].append(i)
    return assignment_list

from paddle.nn.functional.flash_attention import flash_attention
from paddle.incubate.nn.memory_efficient_attention import memory_efficient_attention

class RotaryEmbedding(nn.Layer):
    def __init__(self, dim, original_impl=False):
        super().__init__()
        self.dtype = paddle.get_default_dtype()
        inv_freq = 1.0 / (10000 ** (paddle.arange(0, dim, 2, dtype="float32") / dim))
        self.register_buffer("inv_freq", inv_freq)
        self.dim = dim
        self.original_impl = original_impl

    def forward_impl(self, seq_len: int, n_elem: int, base: int = 10000):
        """Enhanced Transformer with Rotary Position Embedding.
        Derived from: https://github.com/labmlai/annotated_deep_learning_paper_implementations/blob/master/labml_nn/
        transformers/rope/__init__.py. MIT License:
        https://github.com/labmlai/annotated_deep_learning_paper_implementations/blob/master/license.
        """
        # $\Theta = {\theta_i = 10000^{\frac{2(i-1)}{d}}, i \in [1, 2, ..., \frac{d}{2}]}$
        theta = 1.0 / (base ** (paddle.arange(0, n_elem, 2, dtype="float32") / n_elem))

        # Create position indexes `[0, 1, ..., seq_len - 1]`
        seq_idx = paddle.arange(0, seq_len, dtype=theta.dtype)

        # Calculate the product of position index and $\theta_i$
        idx_theta = paddle.outer(seq_idx, theta).astype(self.dtype)

        cache = paddle.stack([paddle.cos(idx_theta), paddle.sin(idx_theta)], axis=-1)

        # this is to mimic the behaviour of complex32, else we will get different results
        if self.dtype in (paddle.float16, paddle.bfloat16, paddle.int8):
            cache = cache.astype(self.dtype)
            # cache = cache.bfloat16() if dtype == paddle.bfloat16 else cache.astype("float16")
        return cache

    def forward(self, max_seq_len, offset=0):
        return self.forward_impl(seq_len=max_seq_len, n_elem=self.dim)


# @paddle.jit.script
def apply_rotary_pos_emb(x: paddle.Tensor, rope_cache: paddle.Tensor) -> paddle.Tensor:
    # x: [sq, b, np, hn]
    sq, b, np, hn = x.shape
    rot_dim = rope_cache.shape[-2] * 2
    x, x_pass = x[..., :rot_dim], x[..., rot_dim:]
    # truncate to support variable sizes
    rope_cache = rope_cache[:sq]
    xshaped = x.reshape([sq, -1, np, rot_dim // 2, 2])
    rope_cache = rope_cache.reshape([sq, -1, 1, xshaped.shape[3], 2])
    x_out2 = paddle.stack(
        [
            xshaped[..., 0] * rope_cache[..., 0] - xshaped[..., 1] * rope_cache[..., 1],
            xshaped[..., 1] * rope_cache[..., 0] + xshaped[..., 0] * rope_cache[..., 1],
        ],
        -1,
    )
    x_out2 = x_out2.flatten(3)
    return paddle.concat((x_out2, x_pass), axis=-1)


class RMSNorm(nn.Layer):
    def __init__(self, hidden_size, epsilon=None):
        super().__init__()
        self.hidden_size = hidden_size
        self.weight = paddle.create_parameter(
            shape=[self.hidden_size],
            dtype=paddle.get_default_dtype(),
            default_initializer=nn.initializer.Constant(1.0),
        )
        self.epsilon = 1e-5 if epsilon is None else epsilon

    def forward(self, hidden_states):
        input_dtype = hidden_states.dtype
        variance = hidden_states.astype("float32").pow(2).mean(-1, keepdim=True)
        hidden_states = paddle.rsqrt(variance + self.epsilon) * hidden_states
        output = (hidden_states * self.weight).astype(input_dtype)

        # if self.weight.dtype in [paddle.float16, paddle.bfloat16]:
        #     hidden_states = paddle.cast(hidden_states, self.weight.dtype)
        return output


class CoreAttention(nn.Layer):
    def __init__(self, config: ChatGLMv2Config, layer_number):
        super(CoreAttention, self).__init__()

        self.dtype = paddle.get_default_dtype()
        self.apply_query_key_layer_scaling = config.apply_query_key_layer_scaling
        self.attention_softmax_in_fp32 = config.attention_softmax_in_fp32
        if self.apply_query_key_layer_scaling:
            self.attention_softmax_in_fp32 = True
        self.layer_number = max(1, layer_number)
        if config.tensor_parallel_degree > 1:
            self.num_attention_heads_per_partition = config.num_attention_heads // config.tensor_parallel_degree
        else:
            self.num_attention_heads_per_partition = config.num_attention_heads
        self.hidden_size_per_partition = config.kv_channels * self.num_attention_heads_per_partition
        self.hidden_size_per_attention_head = self.hidden_size_per_partition // self.num_attention_heads_per_partition

        coeff = None
        self.norm_factor = math.sqrt(self.hidden_size_per_attention_head)
        if self.apply_query_key_layer_scaling:
            coeff = self.layer_number
            self.norm_factor *= coeff
        self.coeff = coeff

        self.attention_dropout = nn.Dropout(config.attention_dropout)

    def forward(self, query_layer, key_layer, value_layer, attention_mask):
        # Raw attention scores
        # [batch_size, num_heads, query_length, key_length]
        output_size = (query_layer.shape[1], query_layer.shape[2], query_layer.shape[0], key_layer.shape[0])

        # [query_length, batch_size, num_heads, hidden] -> [query_length, batch_size * num_heads, hidden]
        query_layer = query_layer.reshape([output_size[2], output_size[0] * output_size[1], -1])
        # [key_length, batch_size, num_heads, hidden] -> [key_length, batch_size * num_heads, hidden]
        key_layer = key_layer.reshape([output_size[3], output_size[0] * output_size[1], -1])

        # Raw attention scores. [batch_size * num_heads, query_length, key_length]
        matmul_result = paddle.bmm(query_layer.transpose([1, 0, 2]), key_layer.transpose([1, 2, 0])) * (
            1.0 / self.norm_factor
        )

        # change view to [batch_size, num_heads, query_length, key_length]
        attention_scores = matmul_result.reshape(output_size)

        # ===========================
        # Attention probs and dropout
        # ===========================

        # attention scores and attention mask [batch_size, num_heads, query_length, key_length]
        if self.attention_softmax_in_fp32:
            attention_scores = attention_scores.astype("float32")
        if self.coeff is not None:
            attention_scores = attention_scores * self.coeff
        if attention_mask is None and attention_scores.shape[2] == attention_scores.shape[3]:
            attention_mask = paddle.tril(
                paddle.ones((output_size[0], 1, output_size[2], output_size[3]), dtype="bool")
            )
            attention_mask = ~attention_mask

        if attention_mask is not None:
            attention_scores = paddle.where(
                attention_mask > 0,
                paddle.full_like(attention_scores, paddle.finfo(attention_scores.dtype).min),
                attention_scores,
            )

        attention_probs = F.softmax(attention_scores.astype("float32"), axis=-1)
        attention_probs = attention_probs.astype(self.dtype)

        # This is actually dropping out entire tokens to attend to, which might
        # seem a bit unusual, but is taken from the original Transformer paper.
        attention_probs = self.attention_dropout(attention_probs)
        # [batch_size, num_heads, query_length, key_length]

        # value_layer -> context layer.
        # [sk, b, np, hn] --> [b, np, sq, hn]

        # context layer shape: [b, np, sq, hn]
        output_size = (value_layer.shape[1], value_layer.shape[2], query_layer.shape[0], value_layer.shape[3])
        # change view [sk, b * np, hn]
        value_layer = value_layer.reshape([value_layer.shape[0], output_size[0] * output_size[1], -1])
        # change view [b * np, sq, sk]
        attention_probs = attention_probs.reshape([output_size[0] * output_size[1], output_size[2], -1])
        # matmul: [b * np, sq, hn]
        context_layer = paddle.bmm(attention_probs, value_layer.transpose([1, 0, 2]))
        # change view [b, np, sq, hn]
        context_layer = context_layer.reshape(output_size)
        # [b, np, sq, hn] --> [sq, b, np, hn]
        context_layer = context_layer.transpose([2, 0, 1, 3])
        # [sq, b, np, hn] --> [sq, b, hp]
        new_context_shape = context_layer.shape[:-2] + [self.hidden_size_per_partition]
        context_layer = context_layer.reshape(new_context_shape)

        return context_layer


    def forward1(self, query_layer, key_layer, value_layer, attention_mask):
        # 输入的都是[seq, batch ,head, head_dim]
        assert(query_layer.shape[3] == key_layer.shape[3])
        assert(query_layer.shape[3] == value_layer.shape[3])
        assert(query_layer.shape[2] == key_layer.shape[2])
        assert(query_layer.shape[2] == value_layer.shape[2])
        assert(query_layer.shape[1] == key_layer.shape[1])
        assert(query_layer.shape[1] == value_layer.shape[1])


        seq_q = query_layer.shape[0]
        seq_k = key_layer.shape[0]
        seq_v = value_layer.shape[0]
        assert(seq_k == seq_v)
        batch = query_layer.shape[1]
        head = query_layer.shape[2]
        head_dim = query_layer.shape[3]
        
        # print("打印")
        # print(query_layer.shape)
        # print(key_layer.shape)
        # print(value_layer.shape)
        # Raw attention scores

        # if seq_q != seq_k and attention_mask is None and False:
        #     causal= seq_q == seq_k
        #     q = query_layer.transpose([1,0,2,3])
        #     #return query_layer.reshape([seq_q,batch,-1])
        #     k = key_layer.transpose([1,0,2,3])
        #     v = value_layer.transpose([1,0,2,3])
        #     context_layer = flash_attention(q, k, v, causal=causal)[0]
        #     #context_layer = memory_efficient_attention(q,k,v,scale= 1.0 / self.norm_factor * self.coeff)
        #     #context_layer = memory_efficient_attention(q,k,v)
        #     context_layer = context_layer.transpose([1,0,2,3])
        #     context_layer = context_layer.reshape([seq_q,batch,-1])
        #     return context_layer


        query_layer = query_layer.reshape([seq_q, batch * head,head_dim])
        key_layer = key_layer.reshape([seq_k, batch * head,head_dim])

        # Raw attention scores. [b * np, sq, sk]
        matmul_result = paddle.matmul(query_layer.transpose([1, 0, 2]), key_layer.transpose([1, 2, 0])) * (
            1.0 / self.norm_factor
        )

        # change view to [b, np, sq, sk]
        attention_scores = matmul_result


        # attention scores and attention mask [b, np, sq, sk]
        if self.attention_softmax_in_fp32:
            attention_scores = attention_scores.astype("float32")
        if self.coeff is not None:
            attention_scores = attention_scores * self.coeff
        if attention_mask is None and seq_q == seq_k:
            attention_mask = paddle.tril(
                paddle.ones((batch, seq_q, seq_k), dtype="bool")
            )
            attention_mask = ~attention_mask

        if attention_mask is not None:
            attention_scores = paddle.where(
                attention_mask > 0,
                paddle.full_like(attention_scores, paddle.finfo(attention_scores.dtype).min),
                attention_scores,
            )

        attention_probs = F.softmax(attention_scores.astype("float32"), axis=-1, name = "哈哈哈")
        attention_probs = attention_probs.astype(self.dtype)
        #print("attention_probs", attention_probs)

        # attention_probs = self.attention_dropout(attention_probs)

        value_layer = value_layer.reshape([seq_k, batch * head, -1])

        context_layer = paddle.matmul(attention_probs, value_layer.transpose([1, 0, 2]))
        context_layer = context_layer.reshape([batch, head, seq_q, head_dim])
        context_layer = context_layer.transpose([2, 0, 1, 3])
        context_layer = context_layer.reshape([seq_q, batch, head_dim * head])

        return context_layer


class SelfAttention(nn.Layer):
    """Parallel self-attention layer abstract class.

    Self-attention layer takes input with size [s, b, h]
    and returns output of the same size.
    """

    def __init__(self, config: ChatGLMv2Config, layer_number, device=None):
        super(SelfAttention, self).__init__()
        self.layer_number = max(1, layer_number)
        assert (
            config.kv_channels * config.num_attention_heads == config.hidden_size
        ), "`kv_channels` * `num_attention_heads` must equal to `hidden_size`"

        # Per attention head and per partition values.
        self.hidden_size_per_attention_head = config.hidden_size // config.num_attention_heads
        self.core_attention = CoreAttention(config, self.layer_number)
        self.num_multi_query_groups_per_partition = config.multi_query_group_num

        if config.tensor_parallel_degree > 1:
            self.query = fleet.meta_parallel.ColumnParallelLinear(
                config.hidden_size,
                config.hidden_size,
                has_bias=config.add_bias_linear or config.add_qkv_bias,
                gather_output=False,
            )
            self.dense = fleet.meta_parallel.RowParallelLinear(
                config.hidden_size, config.hidden_size, input_is_parallel=True, has_bias=config.add_bias_linear
            )
            self.num_attention_heads_per_partition = config.num_attention_heads // config.tensor_parallel_degree
            self.kv_indices = paddle.to_tensor(
                assign_kv_heads(config.multi_query_group_num, config.tensor_parallel_degree)[
                    config.tensor_parallel_rank
                ]
            )
        else:
            self.query = nn.Linear(
                config.hidden_size,
                config.hidden_size,
                bias_attr=config.add_bias_linear or config.add_qkv_bias,
            )
            self.dense = nn.Linear(config.hidden_size, config.hidden_size, bias_attr=config.add_bias_linear)
            self.num_attention_heads_per_partition = config.num_attention_heads
            self.kv_indices = None

        self.key = nn.Linear(
            config.hidden_size,
            self.hidden_size_per_attention_head * config.multi_query_group_num,
            bias_attr=config.add_qkv_bias,
        )
        self.value = nn.Linear(
            config.hidden_size,
            self.hidden_size_per_attention_head * config.multi_query_group_num,
            bias_attr=config.add_qkv_bias,
        )

    def forward(self, hidden_states, attention_mask, rotary_pos_emb, kv_cache=None, use_cache=True):
<<<<<<< HEAD
        # hidden_states: [seq_length, b, h]

        # =================================================
        # Pre-allocate memory for key-values for inference.
        # =================================================
        # =====================
        # Query, Key, and Value
        # =====================

        # Attention heads [seq_length, b, h] --> [seq_length, b, (np * 3 * hn)]

        mixed_x_layer = self.query_key_value(hidden_states)
        #print("mixed_x_layer")
        #print(mixed_x_layer.shape)

        #print("self.num_multi_query_groups_per_partition")
        #print(self.num_multi_query_groups_per_partition)

        if self.multi_query_attention:
            (query_layer, key_layer, value_layer) = mixed_x_layer.split(
                [
                    self.num_attention_heads_per_partition * self.hidden_size_per_attention_head,
                    self.num_multi_query_groups_per_partition * self.hidden_size_per_attention_head,
                    self.num_multi_query_groups_per_partition * self.hidden_size_per_attention_head,
                ],
                axis=-1,
            )
            query_layer = query_layer.reshape(
                query_layer.shape[:-1] + [self.num_attention_heads_per_partition, self.hidden_size_per_attention_head]
            )
            key_layer = key_layer.reshape(
                key_layer.shape[:-1] + [self.num_multi_query_groups_per_partition, self.hidden_size_per_attention_head]
            )
            value_layer = value_layer.reshape(
                value_layer.shape[:-1]
                + [self.num_multi_query_groups_per_partition, self.hidden_size_per_attention_head]
            )
        else:
            new_tensor_shape = mixed_x_layer.shape[:-1] + [
                self.num_attention_heads_per_partition,
                3 * self.hidden_size_per_attention_head,
            ]
            mixed_x_layer = mixed_x_layer.reshape(new_tensor_shape)
=======
        seq_length, batch_size, hidden_size = hidden_states.shape
        query_layer = self.query(hidden_states)
        key_layer = self.key(hidden_states)
        value_layer = self.value(hidden_states)
>>>>>>> 278102fc

        query_layer = query_layer.reshape(
            [seq_length, batch_size, self.num_attention_heads_per_partition, self.hidden_size_per_attention_head]
        )
        key_layer = key_layer.reshape([seq_length, batch_size, -1, self.hidden_size_per_attention_head])
        value_layer = value_layer.reshape([seq_length, batch_size, -1, self.hidden_size_per_attention_head])

        # apply relative positional encoding (rotary embedding)
        if rotary_pos_emb is not None:
            query_layer = apply_rotary_pos_emb(query_layer, rotary_pos_emb)
            key_layer = apply_rotary_pos_emb(key_layer, rotary_pos_emb)

        # adjust key and value for inference
        if use_cache:
            if kv_cache is not None:
                cache_k, cache_v = kv_cache
                key_layer = paddle.concat((cache_k, key_layer), axis=0)
                value_layer = paddle.concat((cache_v, value_layer), axis=0)
            kv_cache = (key_layer, value_layer)
        else:
            kv_cache = None

        if self.kv_indices is not None:
            key_layer = paddle.index_select(key_layer, self.kv_indices, axis=2)
            value_layer = paddle.index_select(value_layer, self.kv_indices, axis=2)
            multiplier = self.num_attention_heads_per_partition // self.kv_indices.shape[0]
        else:
            multiplier = self.num_attention_heads_per_partition // self.num_multi_query_groups_per_partition

        key_layer = key_layer.unsqueeze(-2).tile([1, 1, 1, multiplier, 1])
        key_layer = key_layer.reshape(
            key_layer.shape[:2] + [self.num_attention_heads_per_partition, self.hidden_size_per_attention_head]
        )
        value_layer = value_layer.unsqueeze(-2).tile([1, 1, 1, multiplier, 1])
        value_layer = value_layer.reshape(
            value_layer.shape[:2] + [self.num_attention_heads_per_partition, self.hidden_size_per_attention_head]
        )

        # ==================================
        # core attention computation
        # ==================================
        # print("use_cache", use_cache)
        # print("query_layer", query_layer.shape)
        # print("key_layer", key_layer.shape)
        # print("value_layer", value_layer.shape)
        # print("attention_mask", attention_mask)

        context_layer = self.core_attention(query_layer, key_layer, value_layer, attention_mask)

        #print("context_layer", context_layer.shape)

        # =================
        # Output. [seq_length, b, h]
        # =================

        output = self.dense(context_layer)
        return output, kv_cache


class MLP(nn.Layer):
    """MLP.

    MLP will take the input with h hidden state, project it to 4*h
    hidden dimension, perform nonlinear transformation, and project the
    state back into h hidden dimension.
    """

    def __init__(self, config: ChatGLMv2Config):
        super(MLP, self).__init__()

        self.add_bias = config.add_bias_linear

        if config.tensor_parallel_degree > 1:
            self.dense_h_to_4h = fleet.meta_parallel.ColumnParallelLinear(
                config.hidden_size, config.ffn_hidden_size * 2, has_bias=self.add_bias, gather_output=False
            )
            self.dense_4h_to_h = fleet.meta_parallel.RowParallelLinear(
                config.ffn_hidden_size, config.hidden_size, input_is_parallel=True, has_bias=self.add_bias
            )
        else:
            # Project to 4h due to swiglu doubling the output width, see https://arxiv.org/pdf/2002.05202.pdf
            self.dense_h_to_4h = nn.Linear(config.hidden_size, config.ffn_hidden_size * 2, bias_attr=self.add_bias)
            # Project back to h.
            self.dense_4h_to_h = nn.Linear(
                config.ffn_hidden_size,
                config.hidden_size,
                bias_attr=self.add_bias,
            )

    def forward(self, hidden_states):
        # [s, b, 4hp]
        intermediate_parallel = self.dense_h_to_4h(hidden_states)
        # Special Slicing to accomodate Tensor Parallel
        # Even channels is ffc_fc, odd channels is gate
        ffn_fc = intermediate_parallel[..., 0::2]
        gate = intermediate_parallel[..., 1::2]
        intermediate_parallel = F.silu(ffn_fc) * gate
        # [s, b, h]
        output = self.dense_4h_to_h(intermediate_parallel)
        return output


class GLMBlock(nn.Layer):
    """A single transformer layer.

    Transformer layer takes input with size [s, b, h] and returns an
    output of the same size.
    """

    def __init__(self, config: ChatGLMv2Config, layer_number):
        super(GLMBlock, self).__init__()
        self.layer_number = layer_number
        self.apply_residual_connection_post_layernorm = config.apply_residual_connection_post_layernorm

        self.fp32_residual_connection = config.fp32_residual_connection

        LayerNormFunc = RMSNorm if config.rmsnorm else nn.LayerNorm
        # Layernorm on the input data.
        self.input_layernorm = LayerNormFunc(config.hidden_size, epsilon=config.layernorm_epsilon)

        # Self attention.
        self.self_attention = SelfAttention(config, layer_number)
        self.hidden_dropout = config.hidden_dropout

        # Layernorm on the attention output
        self.post_attention_layernorm = LayerNormFunc(config.hidden_size, epsilon=config.layernorm_epsilon)

        # MLP
        self.mlp = MLP(config)

    def forward(
        self,
        hidden_states,
        attention_mask,
        rotary_pos_emb,
        kv_cache=None,
        use_cache=True,
    ):
        # hidden_states: [s, b, h]
        # print("GLMBlock forward")
        # print("hidden_states", hidden_states.shape)
        # print(attention_mask)
        # print(rotary_pos_emb.shape)
        # print(kv_cache)
        # if kv_cache is not None:
        #     print(len(kv_cache))
        # print("结束")

        # Layer norm at the beginning of the transformer layer.
        layernorm_output = self.input_layernorm(hidden_states)

        # Self attention.
        attention_output, kv_cache = self.self_attention(
            layernorm_output, attention_mask, rotary_pos_emb, kv_cache=kv_cache, use_cache=use_cache
        )

        # Residual connection.
        if self.apply_residual_connection_post_layernorm:
            residual = layernorm_output
        else:
            residual = hidden_states

        layernorm_input = F.dropout(attention_output, p=self.hidden_dropout, training=self.training)
        layernorm_input = residual + layernorm_input

        # Layer norm post the self attention.
        layernorm_output = self.post_attention_layernorm(layernorm_input)

        # MLP.
        mlp_output = self.mlp(layernorm_output)

        # Second residual connection.
        if self.apply_residual_connection_post_layernorm:
            residual = layernorm_output
        else:
            residual = layernorm_input

        output = F.dropout(mlp_output, p=self.hidden_dropout, training=self.training)
        output = residual + output
        return output, kv_cache


class GLMTransformer(nn.Layer):
    """Transformer class."""

    def __init__(self, config: ChatGLMv2Config):
        super(GLMTransformer, self).__init__()

        self.fp32_residual_connection = config.fp32_residual_connection
        self.post_layer_norm = config.post_layer_norm

        # Number of layers.
        self.num_hidden_layers = config.num_hidden_layers
        #self.num_hidden_layers = 1
        #print("self.num_hidden_layers")
        #print(self.num_hidden_layers)
        # Transformer layers.
        def build_layer(layer_number):
            return GLMBlock(config, layer_number)

        self.layers = nn.LayerList([build_layer(i + 1) for i in range(self.num_hidden_layers)])

        if self.post_layer_norm:
            LayerNormFunc = RMSNorm if config.rmsnorm else nn.LayerNorm
            # Final layer norm before output.
            self.final_layernorm = LayerNormFunc(config.hidden_size, epsilon=config.layernorm_epsilon)

    def _get_layer(self, layer_number):
        return self.layers[layer_number]

    def forward(
        self,
        hidden_states,
        attention_mask,
        rotary_pos_emb,
        kv_caches=None,
        use_cache: Optional[bool] = True,
        output_hidden_states: Optional[bool] = False,
    ):
        if not kv_caches:
            kv_caches = [None for _ in range(self.num_hidden_layers)]
        presents = () if use_cache else None
        all_self_attentions = None
        all_hidden_states = () if output_hidden_states else None
        for index in range(self.num_hidden_layers):
            if output_hidden_states:
                all_hidden_states = all_hidden_states + (hidden_states,)

            layer = self._get_layer(index)

            hidden_states, kv_cache = layer(
                hidden_states, attention_mask, rotary_pos_emb, kv_cache=kv_caches[index], use_cache=use_cache
            )

            if use_cache:
                presents = presents + (kv_cache,)

        if output_hidden_states:
            all_hidden_states = all_hidden_states + (hidden_states,)

        # Final layer norm.
        if self.post_layer_norm:
            hidden_states = self.final_layernorm(hidden_states)

        return hidden_states, presents, all_hidden_states, all_self_attentions


class ChatGLMv2PretrainedModel(PretrainedModel):
    """
    An abstract class to handle weights initialization and
    a simple interface for downloading and loading pretrained models.
    """

    config_class = ChatGLMv2Config
    pretrained_resource_files_map = CHATGLM_V2_PRETRAINED_RESOURCE_FILES_MAP
    base_model_prefix = "chatglm_v2"

    def get_masks(self, input_ids, past_key_values, padding_mask=None):
        batch_size, seq_length = input_ids.shape
        full_attention_mask = paddle.tril(paddle.ones([batch_size, seq_length, seq_length]))
        past_length = 0
        if past_key_values:
            past_length = past_key_values[0][0].shape[0]
        if past_length:
            full_attention_mask = paddle.concat(
                [paddle.ones([batch_size, seq_length, past_length]), full_attention_mask], axis=-1
            )
        print(full_attention_mask.shape, padding_mask.shape)
        if padding_mask is not None:
            full_attention_mask = full_attention_mask * padding_mask.unsqueeze(1)
        if not past_length and padding_mask is not None:
            full_attention_mask -= padding_mask.unsqueeze(-1) - 1
        full_attention_mask = (full_attention_mask < 0.5).astype("bool")
        full_attention_mask.unsqueeze(1)
        return full_attention_mask

    def get_position_ids(self, input_ids):
        batch_size, seq_length = input_ids.shape
        position_ids = paddle.arange(seq_length, dtype="int64").unsqueeze(0).tile([batch_size, 1])
        return position_ids

    @classmethod
    def _get_tensor_parallel_mappings(cls, config, is_split=True):

        from paddlenlp.transformers.conversion_utils import split_or_merge_func

        fn = split_or_merge_func(
            is_split=is_split,
            tensor_parallel_degree=config.tensor_parallel_degree,
            tensor_parallel_rank=config.tensor_parallel_rank,
            num_attention_heads=config.num_attention_heads,
        )

        def get_tensor_parallel_split_mappings(num_hidden_layers):
            final_actions = {}
            base_actions = {
                # Column Linear
                "encoder.layers.0.mlp.dense_h_to_4h.weight": partial(fn, is_column=True),
                "encoder.layers.0.self_attention.query.bias": partial(fn, is_column=True),
                "encoder.layers.0.self_attention.query.weight": partial(fn, is_column=True),
                "output_layer.weight": partial(fn, is_column=True),
                # Row Linear
                "embedding.word_embeddings.weight": partial(fn, is_column=False),
                "encoder.layers.0.self_attention.dense.weight": partial(fn, is_column=False),
                "encoder.layers.0.mlp.dense_4h_to_h.weight": partial(fn, is_column=False),
            }
            for key, action in base_actions.items():
                if "layers.0." in key:
                    for i in range(num_hidden_layers):
                        final_actions[key.replace("layers.0.", f"layers.{i}.")] = action
                final_actions[key] = action

            return final_actions

        mappings = get_tensor_parallel_split_mappings(config.num_hidden_layers)

        return mappings


class Embedding(nn.Layer):
    """Language model embeddings."""

    def __init__(self, config: ChatGLMv2Config):
        super(Embedding, self).__init__()

        self.hidden_size = config.hidden_size
        if config.tensor_parallel_degree > 1:
            self.word_embeddings = fleet.meta_parallel.VocabParallelEmbedding(config.vocab_size, config.hidden_size)
        else:
            self.word_embeddings = nn.Embedding(config.padded_vocab_size, self.hidden_size)
        self.fp32_residual_connection = config.fp32_residual_connection

    def forward(self, input_ids):
        # Embeddings.
        embeddings = self.word_embeddings(input_ids)
        # Data format change to avoid explicit tranposes
        # [batch_size, seq_length, hidden_size] --> [seq_length, batch_size, hidden_size].
        embeddings = embeddings.transpose([1, 0, 2])
        # If the input flag for fp32 residual connection is set, convert for float.
        if self.fp32_residual_connection:
            embeddings = embeddings.astype("float32")
        return embeddings


@register_base_model
class ChatGLMv2Model(ChatGLMv2PretrainedModel):
    def __init__(self, config: ChatGLMv2Config, empty_init=True):
        super().__init__(config)
        self.embedding = Embedding(config)

        # Rotary positional embeddings
        self.max_sequence_length = config.max_sequence_length
        rotary_dim = (
            config.hidden_size // config.num_attention_heads if config.kv_channels is None else config.kv_channels
        )
        self.rotary_pos_emb = RotaryEmbedding(rotary_dim // 2)
        self.encoder = GLMTransformer(config)
        if config.tensor_parallel_degree > 1:
            self.output_layer = fleet.meta_parallel.ColumnParallelLinear(
                config.hidden_size,
                config.padded_vocab_size,
                has_bias=False,
                gather_output=not config.tensor_parallel_output,
            )
        else:
            self.output_layer = nn.Linear(config.hidden_size, config.padded_vocab_size, bias_attr=False)

    def get_input_embeddings(self):
        return self.embedding.word_embeddings

    def set_input_embeddings(self, value):
        self.embedding.word_embeddings = value

    def forward(
        self,
        input_ids,
        position_ids: Optional[paddle.Tensor] = None,
        attention_mask: Optional[paddle.Tensor] = None,
        full_attention_mask: Optional[paddle.Tensor] = None,
        past_key_values: Optional[Tuple[Tuple[paddle.Tensor, paddle.Tensor], ...]] = None,
        inputs_embeds: Optional[paddle.Tensor] = None,
        use_cache: Optional[bool] = None,
        output_hidden_states: Optional[bool] = None,
        return_dict: Optional[bool] = None,
    ):
        output_hidden_states = (
            output_hidden_states if output_hidden_states is not None else self.config.output_hidden_states
        )
        use_cache = use_cache if use_cache is not None else self.config.use_cache
        return_dict = return_dict if return_dict is not None else self.config.use_return_dict

        batch_size, seq_length = input_ids.shape

        if inputs_embeds is None:
            inputs_embeds = self.embedding(input_ids)

        if full_attention_mask is None:
            if (attention_mask is not None and not attention_mask.astype("bool").all()) or (
                past_key_values and seq_length != 1
            ):
                full_attention_mask = self.get_masks(input_ids, past_key_values, padding_mask=attention_mask)

        # Rotary positional embeddings
        rotary_pos_emb = self.rotary_pos_emb(self.max_sequence_length)
        if position_ids is not None:
            rotary_pos_emb = rotary_pos_emb[position_ids]
        else:
            rotary_pos_emb = rotary_pos_emb[None, :seq_length]

        rotary_pos_emb = rotary_pos_emb.transpose([1, 0, 2, 3])

        # Run encoder.
        hidden_states, presents, all_hidden_states, all_self_attentions = self.encoder(
            inputs_embeds,
            full_attention_mask,
            rotary_pos_emb=rotary_pos_emb,
            kv_caches=past_key_values,
            use_cache=use_cache,
            output_hidden_states=output_hidden_states,
        )

        if not return_dict:
            return tuple(v for v in [hidden_states, presents, all_hidden_states, all_self_attentions] if v is not None)

        return BaseModelOutputWithPastAndCrossAttentions(
            last_hidden_state=hidden_states,
            past_key_values=presents,
            hidden_states=all_hidden_states,
        )


class ChatGLMv2ForConditionalGeneration(ChatGLMv2PretrainedModel):
    def __init__(self, config: ChatGLMv2Config):
        super().__init__(config)
        self.max_sequence_length = config.max_sequence_length
        self.chatglm_v2 = ChatGLMv2Model(config)

    def update_model_kwargs_for_generation(
        self,
        outputs: ModelOutput,
        model_kwargs: Dict[str, Any],
        is_encoder_decoder: bool = False,
        standardize_cache_format: bool = False,
    ) -> Dict[str, Any]:
        # update past_key_values
        model_kwargs["past_key_values"] = outputs[1] if isinstance(outputs, tuple) else outputs["past_key_values"]

        # update attention mask
        if "attention_mask" in model_kwargs:
            attention_mask = model_kwargs["attention_mask"]
            new_attention_mask = paddle.ones((attention_mask.shape[0], 1), dtype=attention_mask.dtype)
            model_kwargs["attention_mask"] = paddle.concat([attention_mask, new_attention_mask], axis=-1)

        # update position ids
        if "position_ids" in model_kwargs:
            position_ids = model_kwargs["position_ids"]
            new_position_id = position_ids[..., -1:].clone()
            new_position_id += 1
            model_kwargs["position_ids"] = paddle.concat([position_ids, new_position_id], axis=-1)

        model_kwargs["is_first_forward"] = False
        return model_kwargs

    def prepare_inputs_for_generation(
        self,
        input_ids: paddle.Tensor,
        past_key_values: Optional[paddle.Tensor] = None,
        attention_mask: Optional[paddle.Tensor] = None,
        position_ids: Optional[paddle.Tensor] = None,
        is_first_forward: bool = True,
        **kwargs
    ) -> dict:
        # only last token for input_ids if past is not None
        if position_ids is None:
            position_ids = self.get_position_ids(input_ids)
        if not is_first_forward:
            position_ids = position_ids[..., -1:]
            input_ids = input_ids[:, -1:]
        return {
            "input_ids": input_ids,
            "past_key_values": past_key_values,
            "position_ids": position_ids,
            "attention_mask": attention_mask,
            "return_last_logit": True,
            "use_cache": True,
        }

    def haha(self, input_ids, attention_mask, position_ids):
        model_kwargs = {}
        model_kwargs["use_cache"] = True 
        result = self.generate(
            input_ids,
            attention_mask,
            position_ids,
            decode_strategy="sampling",
            top_k=1,
            max_length=128,
            bos_token_id=None,
            eos_token_id=2,
            pad_token_id=0,
            **model_kwargs
        )
        return result
    def forward(
        self,
        input_ids: Optional[paddle.Tensor] = None,
        position_ids: Optional[paddle.Tensor] = None,
        attention_mask: Optional[paddle.Tensor] = None,
        past_key_values: Optional[Tuple[paddle.Tensor]] = None,
        inputs_embeds: Optional[paddle.Tensor] = None,
        labels: Optional[paddle.Tensor] = None,
        use_cache: Optional[bool] = None,
        output_hidden_states: Optional[bool] = None,
        return_dict: Optional[bool] = None,
        return_last_logit: Optional[bool] = False,
    ):
        use_cache = use_cache if use_cache is not None else self.config.use_cache
        return_dict = return_dict if return_dict is not None else self.config.use_return_dict

        transformer_outputs = self.chatglm_v2(
            input_ids=input_ids,
            position_ids=position_ids,
            attention_mask=attention_mask,
            past_key_values=past_key_values,
            inputs_embeds=inputs_embeds,
            use_cache=use_cache,
            output_hidden_states=output_hidden_states,
            return_dict=return_dict,
        )

        hidden_states = transformer_outputs[0]

        if return_last_logit:
            hidden_states = hidden_states[-1:]
        lm_logits = self.chatglm_v2.output_layer(hidden_states)
        lm_logits = lm_logits.transpose([1, 0, 2])

        loss = None
        if labels is not None:
            reshaped_logits = lm_logits.reshape([-1, lm_logits.shape[-1]]).astype("float32")
            reshaped_labels = labels.reshape([-1])

            if self.config.tensor_parallel_degree > 1 and self.config.tensor_parallel_output:
                loss_fn = fleet.meta_parallel.ParallelCrossEntropy()
            else:
                loss_fn = nn.CrossEntropyLoss(reduction="none")

            loss_mask = (labels != -100).astype("float32")
            loss = loss_fn(reshaped_logits, reshaped_labels)
            loss = paddle.sum(loss.reshape([-1]).cast(paddle.float32) * loss_mask.reshape([-1]).cast(paddle.float32))
            loss = loss / loss_mask.sum()

            lm_logits = lm_logits.astype(hidden_states.dtype)
            loss = loss.astype(hidden_states.dtype)

        if not return_dict:
            output = (lm_logits,) + transformer_outputs[1:]
            return ((loss,) + output) if loss is not None else output

        return CausalLMOutputWithPast(
            loss=loss,
            logits=lm_logits,
            past_key_values=transformer_outputs.past_key_values,
            hidden_states=transformer_outputs.hidden_states,
            attentions=transformer_outputs.attentions,
        )<|MERGE_RESOLUTION|>--- conflicted
+++ resolved
@@ -377,56 +377,10 @@
         )
 
     def forward(self, hidden_states, attention_mask, rotary_pos_emb, kv_cache=None, use_cache=True):
-<<<<<<< HEAD
-        # hidden_states: [seq_length, b, h]
-
-        # =================================================
-        # Pre-allocate memory for key-values for inference.
-        # =================================================
-        # =====================
-        # Query, Key, and Value
-        # =====================
-
-        # Attention heads [seq_length, b, h] --> [seq_length, b, (np * 3 * hn)]
-
-        mixed_x_layer = self.query_key_value(hidden_states)
-        #print("mixed_x_layer")
-        #print(mixed_x_layer.shape)
-
-        #print("self.num_multi_query_groups_per_partition")
-        #print(self.num_multi_query_groups_per_partition)
-
-        if self.multi_query_attention:
-            (query_layer, key_layer, value_layer) = mixed_x_layer.split(
-                [
-                    self.num_attention_heads_per_partition * self.hidden_size_per_attention_head,
-                    self.num_multi_query_groups_per_partition * self.hidden_size_per_attention_head,
-                    self.num_multi_query_groups_per_partition * self.hidden_size_per_attention_head,
-                ],
-                axis=-1,
-            )
-            query_layer = query_layer.reshape(
-                query_layer.shape[:-1] + [self.num_attention_heads_per_partition, self.hidden_size_per_attention_head]
-            )
-            key_layer = key_layer.reshape(
-                key_layer.shape[:-1] + [self.num_multi_query_groups_per_partition, self.hidden_size_per_attention_head]
-            )
-            value_layer = value_layer.reshape(
-                value_layer.shape[:-1]
-                + [self.num_multi_query_groups_per_partition, self.hidden_size_per_attention_head]
-            )
-        else:
-            new_tensor_shape = mixed_x_layer.shape[:-1] + [
-                self.num_attention_heads_per_partition,
-                3 * self.hidden_size_per_attention_head,
-            ]
-            mixed_x_layer = mixed_x_layer.reshape(new_tensor_shape)
-=======
         seq_length, batch_size, hidden_size = hidden_states.shape
         query_layer = self.query(hidden_states)
         key_layer = self.key(hidden_states)
         value_layer = self.value(hidden_states)
->>>>>>> 278102fc
 
         query_layer = query_layer.reshape(
             [seq_length, batch_size, self.num_attention_heads_per_partition, self.hidden_size_per_attention_head]
