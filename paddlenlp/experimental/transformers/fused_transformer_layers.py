# Copyright (c) 2023 PaddlePaddle Authors. All Rights Reserved.
#
# Licensed under the Apache License, Version 2.0 (the "License");
# you may not use this file except in compliance with the License.
# You may obtain a copy of the License at
#
#     http://www.apache.org/licenses/LICENSE-2.0
#
# Unless required by applicable law or agreed to in writing, software
# distributed under the License is distributed on an "AS IS" BASIS,
# WITHOUT WARRANTIES OR CONDITIONS OF ANY KIND, either express or implied.
# See the License for the specific language governing permissions and
# limitations under the License.
from __future__ import annotations
from paddle.distributed import fleet

import os
from dataclasses import dataclass
from typing import List, Optional

import numpy as np
import paddle
import paddle.distributed as dist
from paddle.framework import in_dynamic_mode
from paddle.incubate.nn.functional import (
    fused_bias_act,
    fused_layer_norm,
    fused_moe,
    fused_rms_norm,
    masked_multihead_attention,
    moe_dispatch,
    moe_ffn,
    moe_reduce,
    variable_length_memory_efficient_attention,
)
from paddle.nn import Layer
from paddle.nn.initializer import Constant
from paddle.nn.quant import weight_only_linear

from paddlenlp.utils.import_utils import is_paddlenlp_ops_available
from paddlenlp.utils.log import logger

if not is_paddlenlp_ops_available():
    logger.warning(
        "The paddlenlp_ops package is not installed. you can read the docs and install it by hand, "
        "you can refer to: https://github.com/PaddlePaddle/PaddleNLP/blob/develop/csrc/README.md"
    )

if (
    paddle.device.get_all_custom_device_type() is not None and len(paddle.device.get_all_custom_device_type()) > 0
) or paddle.is_compiled_with_cuda():
    from paddlenlp_ops import rebuild_padding_v2


def use_cutlass_fp8_gemm():
    return os.getenv("FLAGS_CUTLASS_FP8_GEMM", "False") in ["True", "1", "true"]


if paddle.is_compiled_with_cuda():
    if use_cutlass_fp8_gemm():
        logger.info("cutlass fp8 gemm is used. you can turn it off by setting FLAGS_CUTLASS_FP8_GEMM to False.")
        from paddlenlp_ops import (
            cutlass_fp8_fp8_fp8_dual_gemm_fused as fp8_dual_gemm_fused,
        )
        from paddlenlp_ops import cutlass_fp8_fp8_half_gemm_fused as fp8_gemm_fused
    else:
        from paddle.linalg import fp8_fp8_half_gemm_fused as fp8_gemm_fused
    try:
        from paddlenlp_ops import (
            dequant_int8,
            encode_rotary_qk,
            qkv_transpose_split,
            quant_int8,
            rebuild_padding,
            transpose_remove_padding,
            write_cache_kv,
        )
    except:
        pass

__all__ = [
    "MoeConfig",
    "MLAConfig",
    "FusedMultiTransformerConfig",
    "FusedMultiTransformerBase",
    "FusedMultiTransformerPostLayernorm",
    "FusedMultiTransformerWeightOnly",
    "FusedMultiTransformerWeightOnlyPostLayernorm",
    "FusedBlockMultiTransformer",
    "FusedBlockMultiTransformerWeightOnly",
    "FusedBlockMultiTransformerA8W8",
    "FusedBlockMultiTransformerFP8",
]


# for distributed tensor model parallel
def _set_var_distributed(var):
    if var is None:
        return

    var.is_distributed = True

    if not in_dynamic_mode():
        # NOTE: use current_block and find_var_recursive to support while_loop
        startup_block = paddle.static.default_startup_program().current_block()
        main_block = paddle.static.default_main_program().current_block()
        startup_block._find_var_recursive(var.name).is_distributed = True
        main_block._find_var_recursive(var.name).is_distributed = True


@dataclass
class MoeConfig:
    num_experts: int = 0
    top_k: int = 0
    topk_method: Optional[str] = None
    num_expert_group: int = 1
    topk_group: Optional[int] = None
    norm_topk_prob: bool = True
    moe_every2: bool = False
    first_k_dense_replace: int = 0
    moe_intermediate_size: int = 0
    routed_scaling_factor: float = 1.0

    shared_expert_with_gate: bool = True

    shared_expert_intermediate_size: int = 0
    shared_expert_ffn1_weight_attrs: Optional[List[paddle.ParamAttr]] = None
    shared_expert_ffn1_weight_scale_attrs: Optional[List[paddle.ParamAttr]] = None
    shared_expert_ffn2_weight_attrs: Optional[List[paddle.ParamAttr]] = None
    shared_expert_ffn2_weight_scale_attrs: Optional[List[paddle.ParamAttr]] = None
    shared_expert_gate_weight_attrs: Optional[List[paddle.ParamAttr]] = None

    def has_moe(self) -> bool:
        return self.num_experts > 1

    def use_moe(self, i: int) -> bool:
        return (
            self.has_moe()
            and (self.moe_every2 is False or (self.moe_every2 and i % 2 == 1))
            and i >= self.first_k_dense_replace
        )

    def has_shared_expert(self) -> bool:
        return self.has_moe() and self.shared_expert_intermediate_size > 0

    def use_shared_expert(self, i: int) -> bool:
        return self.use_moe(i) and self.shared_expert_intermediate_size > 0


@dataclass
class AvxConfig:
    max_position_embeddings: int = 0
    compute_type: str = "fp16"
    cache_dtype: str = "fp16"


@dataclass
class SpeculateConfig:
    speculate_max_draft_token_num: int = 5
    speculate_method: str = None
    return_full_hidden_states: bool = False


@dataclass
class MLAConfig:
    q_lora_rank: int = None
    kv_lora_rank: int = None
    qk_nope_head_dim: int = None
    qk_rope_head_dim: int = None
    v_head_dim: int = None

    mscale: float = 1.0

    q_proj_weight_attrs: Optional[List[paddle.ParamAttr]] = None
    q_proj_weight_scale_attrs: Optional[List[paddle.ParamAttr]] = None

    q_a_proj_weight_attrs: Optional[List[paddle.ParamAttr]] = None
    q_a_proj_weight_scale_attrs: Optional[List[paddle.ParamAttr]] = None
    q_a_layernorm_weight_attrs: Optional[List[paddle.ParamAttr]] = None
    q_b_proj_weight_attrs: Optional[List[paddle.ParamAttr]] = None
    q_b_proj_weight_scale_attrs: Optional[List[paddle.ParamAttr]] = None
    kv_a_proj_with_mqa_weight_attrs: List[paddle.ParamAttr] = None
    kv_a_proj_with_mqa_weight_scale_attrs: Optional[List[paddle.ParamAttr]] = None
    kv_a_layernorm_weight_attrs: List[paddle.ParamAttr] = None
    kv_b_proj_weight_attrs: List[paddle.ParamAttr] = None
    kv_b_proj_weight_scale_attrs: Optional[List[paddle.ParamAttr]] = None

    def use_mla(self) -> bool:
        return self.kv_lora_rank is not None

    @property
    def qk_head_dim(self) -> int:
        return self.qk_nope_head_dim + self.qk_rope_head_dim


class FusedMultiTransformerConfig:
    def __init__(
        self,
        embed_dim,
        num_heads,
        intermediate_size,
        quant_type="",
        dropout_rate=0.0,
        activation="gelu",
        norm_type="layernorm",
        use_neox_rotary_style=False,
        rope_theta=10000.0,
        rotary_emb=None,
        normalize_before=True,
        ln_scale_attrs=None,
        ln_bias_attrs=None,
        qkv_weight_attrs=None,
        qkv_weight_scale_attrs=None,
        qkv_bias_attrs=None,
        linear_weight_attrs=None,
        linear_weight_scale_attrs=None,
        linear_bias_attrs=None,
        ffn_ln_scale_attrs=None,
        ffn_ln_bias_attrs=None,
        gate_weight_attrs=None,
        gate_bias_attrs=None,
        up_weight_attrs=None,
        up_bias_attrs=None,
        ffn1_weight_attrs=None,
        ffn1_weight_scale_attrs=None,
        ffn1_bias_attrs=None,
        ffn1_0_weight_attrs=None,
        ffn1_1_weight_attrs=None,
        ffn1_0_bias_attrs=None,
        ffn1_1_bias_attrs=None,
        ffn2_weight_attrs=None,
        ffn2_weight_scale_attrs=None,
        ffn2_bias_attrs=None,
        e_score_correction_bias_attrs=None,
        qkv_out_scale_attrs=None,
        linear_out_scale_attrs=None,
        ffn1_out_scale_attrs=None,
        ffn2_out_scale_attrs=None,
        linear_shift_attrs=None,
        linear_smooth_attrs=None,
        ffn2_shift_attrs=None,
        ffn2_smooth_attrs=None,
        cache_k_scale_attrs=None,
        cache_v_scale_attrs=None,
        cache_k_out_scale_attrs=None,
        cache_v_out_scale_attrs=None,
        quant_round_type=0,
        quant_max_bound=127.0,
        quant_min_bound=-127.0,
        epsilon=1e-5,
        residual_alpha=1.0,
        num_layers=-1,
        nranks=1,
        trans_qkvw=True,
        ring_id=-1,
        kv_num_heads=-1,
        cachekv_int8_type=None,
        rank_id=-1,
        append_attn=False,
        moe_config=MoeConfig(),
        avx_config=AvxConfig(),
        speculate_config=SpeculateConfig(),
        mla_config=MLAConfig(),
    ):
        self.embed_dim = embed_dim
        self.num_heads = num_heads
        if kv_num_heads > 0:
            self.kv_num_heads = kv_num_heads
        else:
            self.kv_num_heads = num_heads
        self.intermediate_size = intermediate_size
        self.dropout_rate = dropout_rate
        self.activation = activation
        self.norm_type = norm_type
        self.rope_theta = rope_theta

        self.rotary_emb = rotary_emb

        self.use_neox_rotary_style = use_neox_rotary_style
        self.normalize_before = normalize_before
        self.ln_scale_attrs = ln_scale_attrs
        self.ln_bias_attrs = ln_bias_attrs
        self.qkv_weight_attrs = qkv_weight_attrs
        self.qkv_weight_scale_attrs = qkv_weight_scale_attrs
        self.qkv_bias_attrs = qkv_bias_attrs
        self.linear_weight_attrs = linear_weight_attrs
        self.linear_weight_scale_attrs = linear_weight_scale_attrs
        self.linear_bias_attrs = linear_bias_attrs
        self.ffn_ln_scale_attrs = ffn_ln_scale_attrs
        self.ffn_ln_bias_attrs = ffn_ln_bias_attrs
        self.gate_weight_attrs = gate_weight_attrs
        self.gate_bias_attrs = gate_bias_attrs
        self.up_weight_attrs = up_weight_attrs
        self.up_bias_attrs = up_bias_attrs
        self.ffn1_weight_attrs = ffn1_weight_attrs
        self.ffn1_weight_scale_attrs = ffn1_weight_scale_attrs
        self.ffn1_bias_attrs = ffn1_bias_attrs

        # FP8 attrs
        self.ffn1_0_weight_attrs = ffn1_0_weight_attrs
        self.ffn1_1_weight_attrs = ffn1_1_weight_attrs
        self.ffn1_0_bias_attrs = ffn1_0_bias_attrs
        self.ffn1_1_bias_attrs = ffn1_1_bias_attrs

        self.ffn2_weight_attrs = ffn2_weight_attrs
        self.ffn2_weight_scale_attrs = ffn2_weight_scale_attrs
        self.ffn2_bias_attrs = ffn2_bias_attrs

        self.e_score_correction_bias_attrs = e_score_correction_bias_attrs

        self.qkv_out_scale_attrs = qkv_out_scale_attrs
        self.linear_out_scale_attrs = linear_out_scale_attrs
        self.ffn1_out_scale_attrs = ffn1_out_scale_attrs
        self.ffn2_out_scale_attrs = ffn2_out_scale_attrs
        self.linear_shift_attrs = linear_shift_attrs
        self.linear_smooth_attrs = linear_smooth_attrs
        self.ffn2_shift_attrs = ffn2_shift_attrs
        self.ffn2_smooth_attrs = ffn2_smooth_attrs
        self.cache_k_scale_attrs = cache_k_scale_attrs
        self.cache_v_scale_attrs = cache_v_scale_attrs
        self.cache_k_out_scale_attrs = cache_k_out_scale_attrs
        self.cache_v_out_scale_attrs = cache_v_out_scale_attrs

        self.quant_type = quant_type
        self.quant_round_type = quant_round_type
        self.quant_max_bound = quant_max_bound
        self.quant_min_bound = quant_min_bound
        if "fp8" in self.quant_type:
            self.quant_max_bound = 448.0
            self.quant_min_bound = -448.0

        self.cachekv_int8_type = cachekv_int8_type

        self.epsilon = epsilon
        self.residual_alpha = residual_alpha
        self.num_layers = num_layers
        self.nranks = nranks
        self.rank_id = rank_id
        self.trans_qkvw = trans_qkvw
        self.ring_id = ring_id

        self.append_attn = append_attn

        self.moe_config = moe_config
        self.avx_config = avx_config
        self.speculate_config = speculate_config
        self.mla_config = mla_config


class FusedMultiTransformerBase(Layer):
    def __init__(self, config: FusedMultiTransformerConfig):
        super().__init__()

        self.config = config

        assert config.embed_dim > 0, "Expected embed_dim to be greater than 0, " "but received {}".format(
            config.embed_dim
        )
        assert config.num_heads > 0, "Expected nhead to be greater than 0, " "but received {}".format(config.num_heads)
        assert config.intermediate_size > 0, "Expected intermediate_size to be greater than 0, but received {}".format(
            config.intermediate_size
        )

        # self.normalize_before = normalize_before
        self._dtype = self._helper.get_default_dtype()
        if self._dtype == "bfloat16":
            self._fuse_kernel_compute_dtype = "bf16"
        elif self._dtype == "float16":
            self._fuse_kernel_compute_dtype = "fp16"
        elif self._dtype == "float32":
            self._fuse_kernel_compute_dtype = "fp32"
        else:
            raise ValueError(
                "FusedMultiTransformer just support float32, float16 and bfloat16 as default dtype, but received {}".format(
                    self._dtype
                )
            )
        self._epsilon = config.epsilon
        self._residual_alpha = config.residual_alpha
        self.nranks = config.nranks

        if self.nranks > 1:
            dp_degree = fleet.get_hybrid_communicate_group().get_data_parallel_world_size()
            self.tp_group = None
            if dp_degree > 1:
                self.tp_group = fleet.get_hybrid_communicate_group().get_model_parallel_group()

        self.norm_type = config.norm_type
        if self.norm_type == "layernorm":
            self.norm_func = fused_layer_norm
        elif self.norm_type == "rmsnorm":
            self.norm_func = fused_rms_norm
        else:
            raise NotImplementedError("Only support norm type of [layernorm, rmsnorm]")
        self.use_neox_rotary_style = config.use_neox_rotary_style
        self._norm_weight_dtype = "float32" if self.norm_type == "layernorm" else self._dtype

        self.activation = config.activation

        self.embed_dim = config.embed_dim
        if config.mla_config.use_mla():
            self.head_dim = config.mla_config.v_head_dim
        else:
            self.head_dim = config.embed_dim // config.num_heads
            assert self.head_dim * config.num_heads == config.embed_dim, "embed_dim must be divisible by num_heads"

        # tensor model parallel
        if config.nranks > 1:
            assert config.ring_id != -1
        assert config.num_heads % config.nranks == 0
        assert config.intermediate_size % config.nranks == 0
        assert config.moe_config.shared_expert_intermediate_size % config.nranks == 0
        assert config.moe_config.moe_intermediate_size % config.nranks == 0
        self.num_heads = config.num_heads // config.nranks
        self.kv_num_heads = config.kv_num_heads // config.nranks
        self.intermediate_size = config.intermediate_size // config.nranks
        self.config.moe_config.shared_expert_intermediate_size //= config.nranks
        self.config.moe_config.moe_intermediate_size //= config.nranks

        self.num_layers = config.num_layers
        assert self.num_layers > 0
        if config.qkv_weight_attrs is not None and isinstance(config.qkv_weight_attrs, (list, tuple)):
            assert self.num_layers == len(config.qkv_weight_attrs)

        if self.config.mla_config.use_mla():
            mscale = self.config.mla_config.mscale
            self.softmax_scale = float(self.config.mla_config.qk_head_dim**-0.5) * mscale * mscale
        else:
            self.softmax_scale = float(self.head_dim**-0.5)

        self.position_ids: list[int] = []

        self.weight_dtype = self._dtype
        self.create_params_type = self.get_weight_create_dype()

        self.ln_scales, self.ln_biases = [], []
        self.qkv_biases = []
        self.linear_biases = []
        self.ffn_ln_scales, self.ffn_ln_biases = [], []
        self.ffn1_biases = []
        self.ffn2_biases = []
        self.e_score_correction_biases = []

        self.shared_expert_gate_weights = []
        self.shared_expert_ffn1_weights = []
        self.shared_expert_ffn2_weights = []

        self.cache_k_scales, self.cache_v_scales = [], []
        self.cache_k_out_scales, self.cache_v_out_scales = [], []

        self.init_weight_shape(config)

        for i in range(self.num_layers):
            ln_scale_attr = self.get_attr(config.ln_scale_attrs, i)
            ln_bias_attr = self.get_attr(config.ln_bias_attrs, i)

            qkv_bias_attr = self.get_attr(config.qkv_bias_attrs, i)
            linear_bias_attr = self.get_attr(config.linear_bias_attrs, i)

            ffn_ln_scale_attr = self.get_attr(config.ffn_ln_scale_attrs, i)
            ffn_ln_bias_attr = self.get_attr(config.ffn_ln_bias_attrs, i)
            ffn1_bias_attr = self.get_attr(config.ffn1_bias_attrs, i)
            ffn2_bias_attr = self.get_attr(config.ffn2_bias_attrs, i)
            e_score_correction_bias_attr = self.get_attr(config.e_score_correction_bias_attrs, i)

            cache_k_scale_attr = self.get_attr(config.cache_k_scale_attrs, i)
            cache_v_scale_attr = self.get_attr(config.cache_v_scale_attrs, i)
            cache_k_out_scale_attr = self.get_attr(config.cache_k_out_scale_attrs, i)
            cache_v_out_scale_attr = self.get_attr(config.cache_v_out_scale_attrs, i)

            ln_scale = self.create_parameter(
                attr=ln_scale_attr,
                shape=[config.embed_dim],
                default_initializer=Constant(value=1.0),
                dtype=self._norm_weight_dtype,
            )
            ln_bias = None
            if ln_bias_attr:
                ln_bias = self.create_parameter(
                    attr=ln_bias_attr,
                    shape=[config.embed_dim],
                    is_bias=True,
                    dtype=self._norm_weight_dtype,
                )

            qkv_bias = None
            if qkv_bias_attr:
                qkv_bias = self.create_parameter(
                    shape=[(self.num_heads + 2 * self.kv_num_heads) * self.head_dim],
                    attr=qkv_bias_attr,
                    dtype=self._dtype,
                    is_bias=True,
                )

            linear_bias = None
            if linear_bias_attr:
                linear_bias = self.create_parameter(
                    shape=[config.embed_dim],
                    attr=linear_bias_attr,
                    dtype=self._dtype,
                    is_bias=True,
                )

            ffn_ln_scale = self.create_parameter(
                shape=[config.embed_dim],
                attr=ffn_ln_scale_attr,
                is_bias=False,
                default_initializer=Constant(1.0),
                dtype=self._norm_weight_dtype,
            )

            ffn_ln_bias = None
            if ffn_ln_bias_attr:
                ffn_ln_bias = self.create_parameter(
                    shape=[config.embed_dim],
                    attr=ffn_ln_bias_attr,
                    is_bias=True,
                    dtype=self._norm_weight_dtype,
                )

            ffn1_bias = None
            if ffn1_bias_attr:
                if self.config.moe_config.use_moe(i):
                    ffn1_bias = self.create_parameter(
                        shape=[self.config.moe_config.num_experts, self.intermediate_size * 2]
                        if self.activation.endswith("glu")
                        else [self.config.moe_config.num_experts, self.intermediate_size],
                        attr=ffn1_bias_attr,
                        dtype=self._dtype,
                        is_bias=True,
                    )
                else:
                    ffn1_bias = self.create_parameter(
                        shape=[self.intermediate_size * 2]
                        if self.activation.endswith("glu")
                        else [self.intermediate_size],
                        attr=ffn1_bias_attr,
                        dtype=self._dtype,
                        is_bias=True,
                    )

            e_score_correction_bias = None
            if e_score_correction_bias_attr:
                if self.config.moe_config.use_moe(i):
                    if self.config.moe_config.topk_method == "noaux_tc":
                        e_score_correction_bias = self.create_parameter(
                            shape=[self.config.moe_config.num_experts],
                            attr=e_score_correction_bias_attr,
                            dtype="float32",
                            is_bias=True,
                        )

            ffn2_bias = None
            if ffn2_bias_attr:
                if self.config.moe_config.use_moe(i):
                    ffn2_bias = self.create_parameter(
                        shape=[self.config.moe_config.num_experts, config.embed_dim],
                        attr=ffn2_bias_attr,
                        dtype=self._dtype,
                        is_bias=True,
                    )
                else:
                    ffn2_bias = self.create_parameter(
                        shape=[config.embed_dim],
                        attr=ffn2_bias_attr,
                        dtype=self._dtype,
                        is_bias=True,
                    )

            cache_scale_dtype = "float32"
            if self.config.append_attn:
                cache_scale_dtype = self._dtype

            cache_k_scale = None
            if cache_k_scale_attr:
                cache_k_scale = self.create_parameter(
                    shape=[self.kv_num_heads],
                    attr=cache_k_scale_attr,
                    dtype=cache_scale_dtype,
                    is_bias=False,
                )

            cache_v_scale = None
            if cache_v_scale_attr:
                cache_v_scale = self.create_parameter(
                    shape=[self.kv_num_heads],
                    attr=cache_v_scale_attr,
                    dtype=cache_scale_dtype,
                    is_bias=False,
                )

            cache_k_out_scale = None
            if cache_k_out_scale_attr:
                cache_k_out_scale = self.create_parameter(
                    shape=[self.kv_num_heads],
                    attr=cache_k_out_scale_attr,
                    dtype=cache_scale_dtype,
                    is_bias=False,
                )

            cache_v_out_scale = None
            if cache_v_out_scale_attr:
                cache_v_out_scale = self.create_parameter(
                    shape=[self.kv_num_heads],
                    attr=cache_v_out_scale_attr,
                    dtype=cache_scale_dtype,
                    is_bias=False,
                )

            # tensor model parallel
            if config.nranks > 1:
                # column parallel
                _set_var_distributed(qkv_bias)
                _set_var_distributed(ffn1_bias)

            self.ln_scales.append(ln_scale)
            self.ln_biases.append(ln_bias)
            self.qkv_biases.append(qkv_bias)
            self.linear_biases.append(linear_bias)

            self.ffn_ln_scales.append(ffn_ln_scale)
            self.ffn_ln_biases.append(ffn_ln_bias)
            self.ffn1_biases.append(ffn1_bias)
            self.ffn2_biases.append(ffn2_bias)
            self.e_score_correction_biases.append(e_score_correction_bias)

            self.cache_k_scales.append(cache_k_scale)
            self.cache_v_scales.append(cache_v_scale)
            self.cache_k_out_scales.append(cache_k_out_scale)
            self.cache_v_out_scales.append(cache_v_out_scale)

            self._add_parameter(ln_scale)
            self._add_parameter(ln_bias)
            self._add_parameter(qkv_bias)
            self._add_parameter(linear_bias)

            self._add_parameter(ffn_ln_scale)
            self._add_parameter(ffn_ln_bias)
            self._add_parameter(ffn1_bias)
            self._add_parameter(ffn2_bias)
            self._add_parameter(e_score_correction_bias)

            self._add_parameter(cache_k_scale)
            self._add_parameter(cache_v_scale)
            self._add_parameter(cache_k_out_scale)
            self._add_parameter(cache_v_out_scale)

        self.dropout_rate = config.dropout_rate

    def init_weight(self):
        self.qkv_weights = []
        self.linear_weights = []
        self.gate_weights = []
        self.ffn1_weights = []
        self.ffn2_weights = []

        self.q_proj_weights = []
        self.q_a_proj_weights = []
        self.q_a_layernorm_weights = []
        self.q_b_proj_weights = []
        self.kv_a_proj_with_mqa_weights = []
        self.kv_a_layernorm_weights = []
        self.kv_b_proj_weights = []

        for i in range(self.num_layers):
            linear_weight_attr = self.get_attr(self.config.linear_weight_attrs, i)
            gate_weight_attr = self.get_attr(self.config.gate_weight_attrs, i)
            ffn1_weight_attr = self.get_attr(self.config.ffn1_weight_attrs, i)
            ffn2_weight_attr = self.get_attr(self.config.ffn2_weight_attrs, i)

            qkv_weight = None
            if self.config.mla_config.use_mla():
                if self.config.mla_config.q_lora_rank is None:
                    q_proj_weight_attr = self.get_attr(self.config.mla_config.q_proj_weight_attrs, i)
                    q_proj_weight = self.create_parameter(
                        shape=self.q_proj_weight_shape,
                        attr=q_proj_weight_attr,
                        dtype=self.create_params_type,
                        is_bias=False,
                    )
                else:
                    q_a_proj_weight_attr = self.get_attr(self.config.mla_config.q_a_proj_weight_attrs, i)
                    q_a_layernorm_weight_attr = self.get_attr(self.config.mla_config.q_a_layernorm_weight_attrs, i)
                    q_b_proj_weight_attr = self.get_attr(self.config.mla_config.q_b_proj_weight_attrs, i)
                    q_a_proj_weight = self.create_parameter(
                        shape=self.q_a_proj_weight_shape,
                        attr=q_a_proj_weight_attr,
                        dtype=self.create_params_type,
                        is_bias=False,
                    )
                    q_a_layernorm_weight = self.create_parameter(
                        shape=[self.config.mla_config.q_lora_rank],
                        attr=q_a_layernorm_weight_attr,
                        dtype=self._norm_weight_dtype,
                        is_bias=False,
                    )
                    q_b_proj_weight = self.create_parameter(
                        shape=self.q_b_proj_weight_shape,
                        attr=q_b_proj_weight_attr,
                        dtype=self.create_params_type,
                        is_bias=False,
                    )

                kv_a_proj_with_mqa_weight_attr = self.get_attr(
                    self.config.mla_config.kv_a_proj_with_mqa_weight_attrs, i
                )
                kv_a_layernorm_weight_attr = self.get_attr(self.config.mla_config.kv_a_layernorm_weight_attrs, i)
                kv_b_proj_weight_attr = self.get_attr(self.config.mla_config.kv_b_proj_weight_attrs, i)

                kv_a_proj_with_mqa_weight = self.create_parameter(
                    shape=self.kv_a_proj_with_mqa_weight_shape,
                    attr=kv_a_proj_with_mqa_weight_attr,
                    dtype=self.create_params_type,
                    is_bias=False,
                )
                kv_a_layernorm_weight = self.create_parameter(
                    shape=[self.config.mla_config.kv_lora_rank],
                    attr=kv_a_layernorm_weight_attr,
                    dtype=self._norm_weight_dtype,
                    is_bias=False,
                )
                kv_b_proj_weight = self.create_parameter(
                    shape=self.kv_b_proj_weight_shape,
                    attr=kv_b_proj_weight_attr,
                    dtype=self.create_params_type,
                    is_bias=False,
                )
            else:
                qkv_weight_attr = self.get_attr(self.config.qkv_weight_attrs, i)
                qkv_weight = self.create_parameter(
                    shape=self.qkv_weight_shape,
                    attr=qkv_weight_attr,
                    dtype=self.create_params_type,
                    is_bias=False,
                )

            linear_weight = self.create_parameter(
                shape=self.linear_weight_shape,
                attr=linear_weight_attr,
                dtype=self.create_params_type,
                is_bias=False,
            )

            gate_weight = None
            if self.config.moe_config.use_moe(i):
                gate_weight = self.create_parameter(
                    shape=[self.config.embed_dim, self.config.moe_config.num_experts],
                    attr=gate_weight_attr,
                    dtype="float32",
                    is_bias=False,
                    default_initializer=paddle.nn.initializer.Constant(0),
                )

            if self.config.moe_config.use_moe(i):
                ffn1_weight = self.create_parameter(
                    shape=self.moe_ffn1_weight_shape,
                    attr=ffn1_weight_attr,
                    dtype=self.create_params_type,
                    is_bias=False,
                )
                ffn2_weight = self.create_parameter(
                    shape=self.moe_ffn2_weight_shape,
                    attr=ffn2_weight_attr,
                    dtype=self.create_params_type,
                    is_bias=False,
                )
            else:
                ffn1_weight = self.create_parameter(
                    shape=self.ffn1_weight_shape,
                    attr=ffn1_weight_attr,
                    dtype=self.create_params_type,
                    is_bias=False,
                )
                ffn2_weight = self.create_parameter(
                    shape=self.ffn2_weight_shape,
                    attr=ffn2_weight_attr,
                    dtype=self.create_params_type,
                    is_bias=False,
                )

            shared_expert_ffn1_weight = None
            shared_expert_ffn2_weight = None
            shared_expert_gate_weight = None
            if self.config.moe_config.use_shared_expert(i):
                if self.config.moe_config.shared_expert_with_gate:
                    shared_expert_gate_weight_attr = self.get_attr(
                        self.config.moe_config.shared_expert_gate_weight_attrs, i
                    )
                shared_expert_ffn1_weight_attr = self.get_attr(
                    self.config.moe_config.shared_expert_ffn1_weight_attrs, i
                )
                shared_expert_ffn2_weight_attr = self.get_attr(
                    self.config.moe_config.shared_expert_ffn2_weight_attrs, i
                )

                shared_expert_ffn1_weight = self.create_parameter(
                    shape=self.shared_expert_ffn1_weight_shape,
                    attr=shared_expert_ffn1_weight_attr,
                    dtype=self.create_params_type,
                )
                shared_expert_ffn2_weight = self.create_parameter(
                    shape=self.shared_expert_ffn2_weight_shape,
                    attr=shared_expert_ffn2_weight_attr,
                    dtype=self.create_params_type,
                )
                if self.config.moe_config.shared_expert_with_gate:
                    shared_expert_gate_weight = self.create_parameter(
                        shape=self.shared_expert_gate_weight_shape,
                        attr=shared_expert_gate_weight_attr,
                        dtype=self._helper.get_default_dtype(),
                    )

            # tensor model parallel
            if self.config.nranks > 1:
                # column parallel
                _set_var_distributed(qkv_weight)
                _set_var_distributed(ffn1_weight)
                # row parallel
                _set_var_distributed(linear_weight)
                _set_var_distributed(ffn2_weight)

                if self.config.moe_config.use_shared_expert(i):
                    _set_var_distributed(shared_expert_ffn1_weight)
                    _set_var_distributed(shared_expert_ffn2_weight)

            if self.config.mla_config.use_mla():
                if self.config.mla_config.q_lora_rank is None:
                    self.q_proj_weights.append(q_proj_weight)
                else:
                    self.q_a_proj_weights.append(q_a_proj_weight)
                    self.q_a_layernorm_weights.append(q_a_layernorm_weight)
                    self.q_b_proj_weights.append(q_b_proj_weight)
                self.kv_a_proj_with_mqa_weights.append(kv_a_proj_with_mqa_weight)
                self.kv_a_layernorm_weights.append(kv_a_layernorm_weight)
                self.kv_b_proj_weights.append(kv_b_proj_weight)
            else:
                self.qkv_weights.append(qkv_weight)

            self.linear_weights.append(linear_weight)

            self.gate_weights.append(gate_weight)
            self.ffn1_weights.append(ffn1_weight)
            self.ffn2_weights.append(ffn2_weight)

            self.shared_expert_ffn1_weights.append(shared_expert_ffn1_weight)
            self.shared_expert_ffn2_weights.append(shared_expert_ffn2_weight)
            self.shared_expert_gate_weights.append(shared_expert_gate_weight)

            if self.config.mla_config.use_mla():
                if self.config.mla_config.q_lora_rank is None:
                    self._add_parameter(q_proj_weight)
                else:
                    self._add_parameter(q_a_proj_weight)
                    self._add_parameter(q_a_layernorm_weight)
                    self._add_parameter(q_b_proj_weight)
                self._add_parameter(kv_a_proj_with_mqa_weight)
                self._add_parameter(kv_a_layernorm_weight)
                self._add_parameter(kv_b_proj_weight)
            else:
                self._add_parameter(qkv_weight)

            if self.config.moe_config.use_shared_expert(i):
                self._add_parameter(shared_expert_ffn1_weight)
                self._add_parameter(shared_expert_ffn2_weight)
                if self.config.moe_config.shared_expert_with_gate:
                    self._add_parameter(shared_expert_gate_weight)

            self._add_parameter(linear_weight)

            if gate_weight is not None:
                self._add_parameter(gate_weight)
            self._add_parameter(ffn1_weight)
            self._add_parameter(ffn2_weight)

    def get_attr(self, attrs, idx):
        if isinstance(attrs, (list, tuple)):
            assert (
                len(attrs) == self.num_layers
            ), f"length of attrs is {len(attrs)} is not equal to self.num_layers {self.num_layers}"
            return attrs[idx]
        return attrs

    def _add_parameter(self, param):
        if param is None:
            return
        assert param.name not in self._parameters
        self._parameters[param.name] = param

    def init_weight_shape(self, config):

        if self.config.mla_config.use_mla():
            if self.config.mla_config.q_lora_rank is None:
                self.q_proj_weight_shape = [
                    self.config.embed_dim,
                    self.num_heads * (self.config.mla_config.qk_head_dim),
                ]
            else:
                self.q_a_proj_weight_shape = [self.config.embed_dim, self.config.mla_config.q_lora_rank]
                self.q_b_proj_weight_shape = [
                    self.config.mla_config.q_lora_rank,
                    self.num_heads * (self.config.mla_config.qk_head_dim),
                ]

            self.kv_a_proj_with_mqa_weight_shape = [
                self.config.embed_dim,
                self.config.mla_config.kv_lora_rank + self.config.mla_config.qk_rope_head_dim,
            ]
            self.kv_b_proj_weight_shape = [
                self.config.mla_config.kv_lora_rank,
                self.num_heads * (self.config.mla_config.qk_nope_head_dim + self.config.mla_config.v_head_dim),
            ]
        else:
            self.qkv_weight_shape = (
                [(self.num_heads + 2 * self.kv_num_heads) * self.head_dim, self.embed_dim]
                if config.trans_qkvw
                else [self.embed_dim, (self.num_heads + 2 * self.kv_num_heads) * self.head_dim]
            )

        self.linear_weight_shape = [self.num_heads * self.head_dim, self.embed_dim]

        self.ffn1_weight_shape = (
            [self.embed_dim, self.intermediate_size * 2]
            if self.activation.endswith("glu")
            else [self.embed_dim, self.intermediate_size]
        )
        self.ffn2_weight_shape = [self.intermediate_size, self.embed_dim]

        if self.config.moe_config.has_moe():
            self.moe_ffn1_weight_shape = (
                [self.config.moe_config.num_experts, self.embed_dim, self.config.moe_config.moe_intermediate_size * 2]
                if self.activation.endswith("glu")
                else [self.config.moe_config.num_experts, self.embed_dim, self.config.moe_config.moe_intermediate_size]
            )
            self.moe_ffn2_weight_shape = [
                self.config.moe_config.num_experts,
                self.config.moe_config.moe_intermediate_size,
                self.embed_dim,
            ]

        if self.config.moe_config.has_shared_expert():
            self.shared_expert_ffn1_weight_shape = [
                self.embed_dim,
                self.config.moe_config.shared_expert_intermediate_size * 2,
            ]
            self.shared_expert_ffn2_weight_shape = [
                self.config.moe_config.shared_expert_intermediate_size,
                self.embed_dim,
            ]
            if self.config.moe_config.shared_expert_with_gate:
                self.shared_expert_gate_weight_shape = [
                    self.embed_dim,
                    1,
                ]

    def skip_quant(self, layer_name, layer_idx):
        return False

    def get_weight_create_dype(self):
        return self._dtype

    def compute_layernorm_before_qkv(self, src, i):
        if i == 0 and not self.config.speculate_config.speculate_method == "eagle":
            ln_out = self.norm_func(src, self.ln_scales[i], self.ln_biases[i], self._epsilon, begin_norm_axis=1)[0]
        else:
            ln_out = src

        return ln_out

    def compute_qkv_linear(self, ln_out, i):
        if self.config.mla_config.use_mla():
            if self.config.mla_config.q_lora_rank is not None:
                query = paddle.matmul(ln_out, self.q_a_proj_weights[i])
                query = self.norm_func(
                    x=query,
                    norm_weight=self.q_a_layernorm_weights[i],
                    norm_bias=None,
                    epsilon=self._epsilon,
                    begin_norm_axis=1,
                )[0]
                query = paddle.matmul(query, self.q_b_proj_weights[i])
            else:
                query = paddle.matmul(ln_out, self.q_proj_weights[i])

            query = query.reshape([-1, self.num_heads, self.config.mla_config.qk_head_dim])
            query_nope, query_pe = query.split(
                [self.config.mla_config.qk_nope_head_dim, self.config.mla_config.qk_rope_head_dim], axis=-1
            )

            compressed_kv = paddle.matmul(ln_out, self.kv_a_proj_with_mqa_weights[i])
            compressed_kv, key_pe = compressed_kv.split(
                [self.config.mla_config.kv_lora_rank, self.config.mla_config.qk_rope_head_dim], axis=-1
            )
            key_pe = key_pe.reshape([-1, 1, self.config.mla_config.qk_rope_head_dim])
            compressed_kv = self.norm_func(
                x=compressed_kv,
                norm_weight=self.kv_a_layernorm_weights[i],
                norm_bias=None,
                epsilon=self._epsilon,
                begin_norm_axis=1,
            )[0]
            key_value = paddle.matmul(compressed_kv, self.kv_b_proj_weights[i])
            key_value = key_value.reshape(
                [-1, self.num_heads, self.config.mla_config.qk_nope_head_dim + self.config.mla_config.v_head_dim]
            )
            key_nope, value = key_value.split(
                [self.config.mla_config.qk_nope_head_dim, self.config.mla_config.v_head_dim], axis=-1
            )
<<<<<<< HEAD

=======
>>>>>>> ac980d3d
            query_pe, key_pe = self.config.rotary_emb(self.position_ids, query_pe, key_pe)

            query[..., self.config.mla_config.qk_nope_head_dim :] = query_pe
            key = paddle.empty_like(query)
            key[..., : self.config.mla_config.qk_nope_head_dim] = key_nope
            key[..., self.config.mla_config.qk_nope_head_dim :] = key_pe

            qkv_out = paddle.concat(
                [
                    query.reshape([-1, self.num_heads * self.config.mla_config.qk_head_dim]),
                    key.reshape([-1, self.num_heads * self.config.mla_config.qk_head_dim]),
                    value.reshape([-1, self.num_heads * self.config.mla_config.v_head_dim]),
                ],
                axis=-1,
            )
        else:
            qkv_out = paddle.matmul(ln_out, self.qkv_weights[i], False, True)
            if self.qkv_biases[i] is not None:
                qkv_out = paddle.add(qkv_out, self.qkv_biases[i])

        return qkv_out

    def compute_qkv(self, src, residual_input, i):
        ln_out = self.compute_layernorm_before_qkv(src, i)
        qkv_out = self.compute_qkv_linear(ln_out, i)
        return qkv_out, residual_input

    def compute_max_len(self, seq_lens_encoder, seq_lens_decoder, cum_offsets):
        if seq_lens_encoder is None or seq_lens_decoder is None or cum_offsets is None:
            return None, None
        return paddle.incubate.nn.functional.blha_get_max_len(
            seq_lens_encoder, seq_lens_decoder, cum_offsets  # cum_offsets.shape[0] used as bsz
        )

    def compute_fmha(
        self,
        qkv_out,
        padding_offset,
        seq_lens,
        input_ids,
        rotary_embs,
        rotary_emb_dims,
        caches,
        pre_caches,
        pre_caches_length,
        attn_mask,
        i,
    ):
        bsz = input_ids.shape[0]
        """
        qkv: bsz, seq_len, 3, numhead, headsize ->
        q_out: bsz, numhead, seq_len, headsize
        kv_out: 2, bsz, numhead, seq_len, headsize
        """
        q_out, k_out, v_out = qkv_transpose_split(
            qkv_out, padding_offset, seq_lens, input_ids, self.num_heads, self.head_dim
        )

        # rotary emb (inplace)
        if rotary_embs is not None:
            encode_rotary_qk(
                q_out,
                k_out,
                rotary_embs,
                seq_lens,
                rotary_emb_dims=rotary_emb_dims,
                use_neox=self.use_neox_rotary_style,
            )

        if pre_caches is not None:
            k_out = paddle.concat([pre_caches[i][0, :bsz], k_out], axis=2)
            v_out = paddle.concat([pre_caches[i][1, :bsz], v_out], axis=2)

        # write cache kv (inplace)
        write_cache_kv(k_out, v_out, caches[i], seq_lens + pre_caches_length)

        # cutlass fmha
        qktv_out = variable_length_memory_efficient_attention(
            q_out,
            k_out,
            v_out,
            seq_lens,
            seq_lens + pre_caches_length,
            mask=attn_mask,
            scale=self.softmax_scale,
        )

        return transpose_remove_padding(qktv_out, seq_lens, padding_offset)

    def compute_mmha(self, qkv_out, caches, attn_mask, seq_lens, rotary_embs, rotary_emb_dims, i):
        return masked_multihead_attention(
            x=qkv_out,
            cache_kv=caches[i],
            src_mask=attn_mask,
            sequence_lengths=seq_lens,
            rotary_tensor=rotary_embs,
            rotary_emb_dims=rotary_emb_dims,
            use_neox_rotary_style=self.use_neox_rotary_style,
        )[0]

    def compute_out_linear(self, fmha_out, i):
        return paddle.matmul(fmha_out, self.linear_weights[i])

    def compute_attn(
        self,
        time_step,
        qkv_out,
        padding_offset,
        seq_lens,
        input_ids,
        rotary_embs,
        rotary_emb_dims,
        caches,
        pre_caches,
        pre_caches_length,
        attn_mask,
        i,
        **kwargs,
    ):
        # fmha compute
        if time_step is None:  # context
            fmha_out = self.compute_fmha(
                qkv_out,
                padding_offset,
                seq_lens,
                input_ids,
                rotary_embs,
                rotary_emb_dims,
                caches,
                pre_caches,
                pre_caches_length,
                attn_mask,
                i,
            )

        else:
            fmha_out = self.compute_mmha(qkv_out, caches, attn_mask, seq_lens, rotary_embs, rotary_emb_dims, i)

        out_linear_out = self.compute_out_linear(fmha_out, i)

        return out_linear_out

    def compute_ffn_layernorm(self, out_linear_out, residual_input, i):
        norm_out = self.norm_func(
            out_linear_out,
            norm_weight=self.ffn_ln_scales[i],
            norm_bias=self.ffn_ln_biases[i],
            epsilon=self._epsilon,
            begin_norm_axis=1,
            bias=self.linear_biases[i],
            residual=residual_input,
        )
        tmp_out, residual_input = norm_out[0], norm_out[1]

        return tmp_out, residual_input

    def compute_fused_moe(self, tmp_out, i):
        e_score_correction_bias = self.e_score_correction_biases[i]

        def get_moe_scores(
            gating_output: paddle.Tensor,
            config: MoeConfig,
<<<<<<< HEAD
        ) -> (paddle.Tensor, paddle.Tensor):
=======
        ) -> tuple[paddle.Tensor, paddle.Tensor]:
>>>>>>> ac980d3d

            num_token = gating_output.shape[0]
            num_expert_group = config.num_expert_group
            topk_group = config.topk_group

            # Compute softmax or sigmoid scores based on the topk_method
            if config.topk_method == "greedy":
                scores = paddle.nn.functional.softmax(gating_output, axis=-1)
                return scores, scores
            elif config.topk_method == "group_limited_greedy":
                scores = paddle.nn.functional.softmax(gating_output, axis=-1)
                scores_no_bias = scores
                group_scores = scores.reshape([num_token, num_expert_group, -1]).max(axis=-1)  # [n, num_expert_group]
            elif config.topk_method == "noaux_tc":
                if e_score_correction_bias is None:
                    raise ValueError("e_score_correction_bias must be provided for 'noaux_tc' method.")
                scores = paddle.nn.functional.sigmoid(gating_output)
                # 原始 scores
                scores_no_bias = scores
                scores = scores + e_score_correction_bias.unsqueeze(0)
                group_scores = (
                    scores.reshape([num_token, num_expert_group, -1]).topk(2, axis=-1)[0].sum(axis=-1)
                )  # [n, num_expert_group]
            else:
                raise ValueError(
                    f"Unsupported topk_method: {config.topk_method}. Please choose 'group_limited_greedy' or 'noaux_tc'."
                )

            # Identify top-k groups
            group_idx = paddle.topk(group_scores, k=topk_group, axis=-1, sorted=False)[1]  # [n, topk_group]

            group_mask = paddle.zeros_like(group_scores, dtype="int64")  # [n, num_expert_group]
            group_mask = paddle.put_along_axis(group_mask, group_idx, 1, axis=1)

            # Apply group mask to the scores
            score_mask = (
                group_mask.unsqueeze(-1)
                .expand([num_token, num_expert_group, scores.shape[-1] // num_expert_group])
                .reshape([num_token, -1])
                .astype("float32")
            )  # [n, e]

            # Scale the scores with the mask and scaling factor
            scores = scores * score_mask

            # renormalize 和 refactor 在后面做
            return scores, scores_no_bias

        if self.config.moe_config.topk_method is not None:
<<<<<<< HEAD
=======
            from paddle.incubate.nn.functional import moe_dispatch, moe_ffn, moe_reduce

>>>>>>> ac980d3d
            gate_out = paddle.matmul(tmp_out.cast("float32"), self.gate_weights[i])
            # 应用各种策略后重塑的 scores
            scores, scores_no_bias = get_moe_scores(gate_out, self.config.moe_config)
            # topk 在 moe_dispatch 中
            (
                permute_input,
                token_nums_per_expert,
                permute_indices_per_token,
                top_k_weights,
                top_k_indices,
            ) = moe_dispatch(tmp_out, scores, self.config.moe_config.top_k, False, topk_only_mode=True)

            ffn_out = moe_ffn(
                permute_input,
                token_nums_per_expert,
                self.ffn1_weights[i],
                self.ffn2_weights[i],
                self.ffn1_biases[i],
                self.ffn1_weights_scale[i] if hasattr(self, "ffn1_weights_scale") else None,
                self.ffn2_weights_scale[i] if hasattr(self, "ffn2_weights_scale") else None,
                self.quant_type if hasattr(self, "quant_type") else "None",
            )

            if e_score_correction_bias is not None:
                top_k_weights = scores_no_bias.take_along_axis(top_k_indices, axis=1)

            # reduce 中会做 topk 个 weight 的 norm 和 routed_scaling_factor
            fused_moe_out = moe_reduce(
                ffn_out,
                top_k_weights,
                permute_indices_per_token,
                top_k_indices,
                self.ffn2_biases[i],
                norm_topk_prob=self.config.moe_config.norm_topk_prob,
                routed_scaling_factor=self.config.moe_config.routed_scaling_factor,
            )
        else:
            fused_moe_out = fused_moe(
                tmp_out,
                self.gate_weights[i],
                self.ffn1_weights[i],
                self.ffn2_weights[i],
                self.ffn1_biases[i],
                self.ffn1_weights_scale[i] if hasattr(self, "ffn1_weights_scale") else None,
                self.ffn2_biases[i],
                self.ffn2_weights_scale[i] if hasattr(self, "ffn2_weights_scale") else None,
                self.quant_type if hasattr(self, "quant_type") else "None",
                self.config.moe_config.top_k,
                self.config.moe_config.norm_topk_prob,
            )
        return fused_moe_out

    def compute_activation(self, ffn1_out, i):
        return fused_bias_act(ffn1_out, self.ffn1_biases[i], act_method=self.activation)

    def compute_ffn1(self, tmp_out, i):
        return paddle.matmul(tmp_out, self.ffn1_weights[i])

    def compute_ffn2(self, ffn1_out, i):
        return paddle.matmul(ffn1_out, self.ffn2_weights[i])

    def compute_bias_residual_layernorm(self, ffn2_out, residual_input, i, num_layers):
        if i != num_layers - 1:
            norm_out = self.norm_func(
                ffn2_out,
                norm_weight=self.ln_scales[i + 1],
                norm_bias=self.ln_biases[i + 1],
                epsilon=self._epsilon,
                begin_norm_axis=1,
                bias=self.ffn2_biases[i],
                residual=residual_input,
            )
            tmp_out, residual_input = norm_out[0], norm_out[1]
        else:
            tmp_out = fused_layer_norm(
                ffn2_out,
                norm_weight=None,
                norm_bias=None,
                epsilon=self._epsilon,
                begin_norm_axis=1,
                bias=self.ffn2_biases[i],
                residual=residual_input,
            )[0]
        return tmp_out, residual_input

    def compute_shared_expert(self, tmp_out, i):
        ffn1_out = paddle.matmul(tmp_out, self.shared_expert_ffn1_weights[i])
        ffn1_out = fused_bias_act(ffn1_out, None, act_method=self.activation)
        ffn2_out = paddle.matmul(ffn1_out, self.shared_expert_ffn2_weights[i])
        if self.config.moe_config.shared_expert_with_gate:
            gate_out = paddle.matmul(tmp_out, self.shared_expert_gate_weights[i])
            gate_out = paddle.nn.functional.sigmoid(gate_out)
            return gate_out * ffn2_out
        return ffn2_out

    def pre_process(self, **kwargs):
        if self.config.mla_config.use_mla():
            seq_lens_encoder = kwargs.get("seq_lens_encoder", None)
            seq_lens_decoder = kwargs.get("seq_lens_decoder", None)
<<<<<<< HEAD
            position_ids_shape = paddle.sum(seq_lens_encoder) + paddle.sum(seq_lens_decoder > 0)
=======
            seq_lens_this_time = kwargs.get("seq_lens_this_time", None)
            position_ids_shape = paddle.sum(seq_lens_this_time)
>>>>>>> ac980d3d
            self.position_ids = paddle.zeros(shape=position_ids_shape, dtype=seq_lens_encoder.dtype)

            from paddlenlp_ops import get_position_ids

            # In-place operations that compute the position_ids.
<<<<<<< HEAD
            get_position_ids(seq_lens_encoder, seq_lens_decoder, self.position_ids)
=======
            get_position_ids(seq_lens_encoder, seq_lens_decoder, seq_lens_this_time, self.position_ids)
>>>>>>> ac980d3d

    def post_process(self, **kwargs):
        time_step = kwargs.get("time_step", None)
        multi_block_output = kwargs.get("multi_block_output", None)
        cum_offsets = kwargs.get("cum_offsets", None)
        seq_lens = kwargs.get("seq_lens", None)
        input_ids = kwargs.get("input_ids", None)

        if time_step is None:
            out = rebuild_padding(multi_block_output, cum_offsets, seq_lens, input_ids)
        else:
            out = multi_block_output

        return out

    def forward(
        self,
        input_ids,
        src,
        cum_offsets=None,
        padding_offset=None,
        attn_mask=None,
        caches=None,
        pre_caches=None,
        pre_caches_length=0,
        rotary_embs=None,
        rotary_emb_dims=0,
        seq_lens=None,
        time_step=None,
        **kwargs,
    ):
        r"""
        Applies multi transformer layers on the input.

        Parameters:
            src (Tensor): The input of Transformer layers. It is
                a tensor with shape `[batch_size, sequence_length, d_model]`.
                The data type should be float16 or float32.
            attn_mask (Tensor, optional): A tensor used in multi-head attention
                to prevents attention to some unwanted positions, usually the
                paddings or the subsequent positions. It is a tensor with shape
                `[batch_size, 1, sequence_length, sequence_length]`. It can be
                None when nothing wanted or needed to be prevented attention to.
                Default None.
            caches (list(Tensor)|tuple(Tensor), optional): The cache structure
                tensors for the inference generation model. It is only used for
                inference and should be None for training. The shape is
                `[2, batch_size, num_head, max_seq_len, head_dim]`. Default None.
            pre_caches (list(Tensor)|tuple(Tensor), optional): The prefix caches
                for the generation model. The shape is `[2, bsz, num\_head, cache\_len, head\_dim]`. Default None.
            rotary_embs (Tensor optional): The RoPE embs for the rotary computation. The shape is `[2, bsz, 1, seq\_len, head\_dim]`. Default None.
            rotary_emb_dims (int, optional): The rotary_emb_dims of rotary computation, and it is 0 when rotary_embs is None,
                1 when rotary_embs is not None and pos_extra_ids is None, 2 when rotary_embs and pos_extra_ids are both not None. Default 0.
            seq_lens (Tensor optional): The sequence lengths of this batch. The shape is `[bsz]`. Default None.
            time_step (Tensor, optional): The time step tensor for the generation
                model. Which used in decode stage, to represent the time step,
                that is, the real seq_len of CacheKV. The shape is `[1]`, must be
                in CPUPlace. Default None.

        Returns:
            Tensor|tuple: If `caches` is None, return a tensor that has
            the same shape and data type with `src`, representing the output
            of Transformer layers. If `caches` is not None, return the
            tuple (output, caches), which output is the output of
            Transformer layers, caches is inplace with input `caches`.
        """
        self.pre_process(**kwargs)
        kwargs["cum_offsets"] = cum_offsets

        if caches is not None:
            assert len(caches) == len(self.linear_weights) or len(caches) == 2 * len(self.linear_weights)

        assert self.num_layers == len(self.linear_weights)

        max_enc_len_this_time, max_dec_len_this_time = self.compute_max_len(
            kwargs.get("seq_lens_encoder", None), kwargs.get("seq_lens_decoder", None), cum_offsets
        )
        kwargs["max_enc_len_this_time"] = max_enc_len_this_time
        kwargs["max_dec_len_this_time"] = max_dec_len_this_time

        if self.config.append_attn:

            from paddlenlp_ops import get_block_shape_and_split_kv_block

            (
                kwargs["encoder_batch_ids"],
                kwargs["encoder_tile_ids_per_batch"],
                kwargs["encoder_num_blocks"],
                kwargs["kv_batch_ids"],
                kwargs["kv_tile_ids_per_batch"],
                kwargs["kv_num_blocks"],
                kwargs["decoder_batch_ids"],
                kwargs["decoder_tile_ids_per_batch"],
                kwargs["decoder_num_blocks"],
                kwargs["max_len_kv"],
            ) = get_block_shape_and_split_kv_block(
                kwargs.get("seq_lens_encoder", None),
                kwargs.get("seq_lens_decoder", None),
                max_enc_len_this_time,
                max_dec_len_this_time,
                kwargs.get("seq_lens_this_time", None),
                kwargs.get("cum_offsets", None),
                self.num_heads // self.kv_num_heads,
                kwargs.get("block_size", 64),
                self.config.speculate_config.speculate_max_draft_token_num,
            )

        residual_input = src
        for i in range(self.num_layers):
            qkv_out, residual_input = self.compute_qkv(src, residual_input, i)
            out_linear_out = self.compute_attn(
                time_step,
                qkv_out,
                padding_offset,
                seq_lens,
                input_ids,
                rotary_embs,
                rotary_emb_dims,
                caches,
                pre_caches,
                pre_caches_length,
                attn_mask,
                i,
                **kwargs,
            )
            # all_reduce
            if self.nranks > 1:
                dist.all_reduce(out_linear_out, group = self.tp_group)

            # ffn layernorm
            tmp_out, residual_input = self.compute_ffn_layernorm(out_linear_out, residual_input, i)

            if self.config.moe_config.use_moe(i):
                # fused moe
                ffn2_out = self.compute_fused_moe(tmp_out, i)

                # shared_expert
                if self.config.moe_config.use_shared_expert(i):
                    shared_expert_out = self.compute_shared_expert(tmp_out, i)
                    ffn2_out = ffn2_out + shared_expert_out
            else:
                # ffn1 matmul
                ffn1_out = self.compute_ffn1(tmp_out, i)
                ffn1_out = self.compute_activation(ffn1_out, i)

                # ffn2 matmul
                ffn2_out = self.compute_ffn2(ffn1_out, i)

            # all_reduce
            if self.nranks > 1:
                dist.all_reduce(ffn2_out, group = self.tp_group)

            # norm + residual_add_bias
            tmp_out, residual_input = self.compute_bias_residual_layernorm(
                ffn2_out, residual_input, i, self.num_layers
            )
            src = tmp_out

        kwargs["time_step"] = time_step
        kwargs["multi_block_output"] = tmp_out
        kwargs["seq_lens"] = seq_lens
        kwargs["input_ids"] = input_ids

        out = self.post_process(**kwargs)
        return out, caches


class FusedMultiTransformerPostLayernorm(FusedMultiTransformerBase):
    def __init__(self, config: FusedMultiTransformerConfig):
        super().__init__(config)

    def compute_qkv(self, src, residual_input, i):
        qkv_out = self.compute_qkv_linear(src, i)
        return qkv_out, src

    def compute_ffn_layernorm(self, out_linear_out, residual_input, i):
        tmp_out = self.norm_func(
            out_linear_out,
            norm_weight=self.ln_scales[i],
            norm_bias=self.ln_biases[i],
            epsilon=self._epsilon,
            residual_alpha=self._residual_alpha,
            begin_norm_axis=1,
            bias=self.linear_biases[i],
            residual=residual_input,
        )[0]

        return tmp_out, tmp_out

    def compute_bias_residual_layernorm(self, ffn2_out, residual_input, i, num_layers):
        tmp_out = self.norm_func(
            ffn2_out,
            norm_weight=self.ffn_ln_scales[i],
            norm_bias=self.ffn_ln_biases[i],
            epsilon=self._epsilon,
            residual_alpha=self._residual_alpha,
            begin_norm_axis=1,
            bias=self.ffn2_biases[i],
            residual=residual_input,
        )[0]
        return tmp_out, tmp_out


class FusedMultiTransformerWeightOnly(FusedMultiTransformerBase):
    def __init__(self, config: FusedMultiTransformerConfig):
        super().__init__(config)
        self.quant_type = config.quant_type
        if self.quant_type == "weight_only_int8":
            self.weight_dtype = "int8"
        elif self.quant_type == "weight_only_int4":
            self.weight_dtype = "int4"
        else:
            assert (
                self.quant_type == "weight_only_int8" or self.quant_type == "weight_only_int4"
            ), "Expected quant_type equal to 'weight_only_int8' or 'weight_only_int4', but received {}".format(
                self.quant_type
            )

        self.weight_scale_dtype = self._dtype
        self.qkv_weights_scale = []
        self.linear_weights_scale = []
        self.ffn1_weights_scale = []
        self.ffn2_weights_scale = []

        self.q_proj_weights_scale = []
        self.q_a_proj_weights_scale = []
        self.q_b_proj_weights_scale = []
        self.kv_a_proj_with_mqa_weights_scale = []
        self.kv_b_proj_weights_scale = []

        self.shared_expert_ffn1_weights_scale = []
        self.shared_expert_ffn2_weights_scale = []

        for i in range(self.num_layers):

            linear_weight_scale_attr = self.get_attr(config.linear_weight_scale_attrs, i)
            ffn1_weight_scale_attr = self.get_attr(config.ffn1_weight_scale_attrs, i)
            ffn2_weight_scale_attr = self.get_attr(config.ffn2_weight_scale_attrs, i)

            if self.config.moe_config.use_shared_expert(i):
                shared_expert_ffn1_weight_scale_attr = self.get_attr(
                    config.moe_config.shared_expert_ffn1_weight_scale_attrs, i
                )
                shared_expert_ffn2_weight_scale_attr = self.get_attr(
                    config.moe_config.shared_expert_ffn2_weight_scale_attrs, i
                )

            qkv_weight_scale = None
            if self.config.mla_config.use_mla():
                if self.config.mla_config.q_lora_rank is None:
                    q_proj_weight_scale_attr = self.get_attr(self.config.mla_config.q_proj_weight_scale_attrs, i)
                    q_proj_weight_scale = self.create_parameter(
                        shape=[self.num_heads * (self.config.mla_config.qk_head_dim)],
                        attr=q_proj_weight_scale_attr,
                        dtype=self.weight_scale_dtype,
                        is_bias=False,
                    )
                else:
                    q_a_proj_weight_scale_attr = self.get_attr(self.config.mla_config.q_a_proj_weight_scale_attrs, i)
                    q_b_proj_weight_scale_attr = self.get_attr(self.config.mla_config.q_b_proj_weight_scale_attrs, i)
                    q_a_proj_weight_scale = self.create_parameter(
                        shape=[self.config.mla_config.q_lora_rank],
                        attr=q_a_proj_weight_scale_attr,
                        dtype=self.weight_scale_dtype,
                        is_bias=False,
                    )
                    q_b_proj_weight_scale = self.create_parameter(
                        shape=[self.num_heads * (self.config.mla_config.qk_head_dim)],
                        attr=q_b_proj_weight_scale_attr,
                        dtype=self.weight_scale_dtype,
                        is_bias=False,
                    )

                kv_a_proj_with_mqa_weight_scale_attr = self.get_attr(
                    self.config.mla_config.kv_a_proj_with_mqa_weight_scale_attrs, i
                )
                kv_b_proj_weight_scale_attr = self.get_attr(self.config.mla_config.kv_b_proj_weight_scale_attrs, i)

                kv_a_proj_with_mqa_weight_scale = self.create_parameter(
                    shape=[self.config.mla_config.kv_lora_rank + self.config.mla_config.qk_rope_head_dim],
                    attr=kv_a_proj_with_mqa_weight_scale_attr,
                    dtype=self.weight_scale_dtype,
                    is_bias=False,
                )
                kv_b_proj_weight_scale = self.create_parameter(
                    shape=[
                        self.num_heads * (self.config.mla_config.qk_nope_head_dim + self.config.mla_config.v_head_dim)
                    ],
                    attr=kv_b_proj_weight_scale_attr,
                    dtype=self.weight_scale_dtype,
                    is_bias=False,
                )
            else:
                qkv_weight_scale_attr = self.get_attr(config.qkv_weight_scale_attrs, i)
                qkv_weight_scale = self.create_parameter(
                    shape=[(self.num_heads + 2 * self.kv_num_heads) * self.head_dim],
                    attr=qkv_weight_scale_attr,
                    dtype=self.weight_scale_dtype,
                    is_bias=False,
                )

            linear_weight_scale = self.create_parameter(
                shape=[self.embed_dim],
                attr=linear_weight_scale_attr,
                dtype=self.weight_scale_dtype,
                is_bias=False,
            )

            if self.config.moe_config.use_moe(i):
                ffn1_weight_scale = self.create_parameter(
                    shape=[self.config.moe_config.num_experts, self.config.moe_config.moe_intermediate_size * 2]
                    if config.activation.endswith("glu")
                    else [self.config.moe_config.num_experts, self.config.moe_config.moe_intermediate_size],
                    attr=ffn1_weight_scale_attr,
                    dtype=self.weight_scale_dtype,
                    is_bias=False,
                )
            else:
                ffn1_weight_scale = self.create_parameter(
                    shape=[self.intermediate_size * 2]
                    if config.activation.endswith("glu")
                    else [self.intermediate_size],
                    attr=ffn1_weight_scale_attr,
                    dtype=self.weight_scale_dtype,
                    is_bias=False,
                )

            if self.config.moe_config.use_moe(i):
                ffn2_weight_scale = self.create_parameter(
                    shape=[self.config.moe_config.num_experts, self.embed_dim],
                    attr=ffn2_weight_scale_attr,
                    dtype=self.weight_scale_dtype,
                    is_bias=False,
                )
            else:
                ffn2_weight_scale = self.create_parameter(
                    shape=[self.embed_dim],
                    attr=ffn2_weight_scale_attr,
                    dtype=self.weight_scale_dtype,
                    is_bias=False,
                )

            shared_expert_ffn1_weight_scale = None
            shared_expert_ffn2_weight_scale = None
            if self.config.moe_config.use_shared_expert(i):
                shared_expert_ffn1_weight_scale = self.create_parameter(
                    shape=[self.config.moe_config.shared_expert_intermediate_size * 2],
                    attr=shared_expert_ffn1_weight_scale_attr,
                    dtype=self.weight_scale_dtype,
                    is_bias=False,
                )
                shared_expert_ffn2_weight_scale = self.create_parameter(
                    shape=[self.embed_dim],
                    attr=shared_expert_ffn2_weight_scale_attr,
                    dtype=self.weight_scale_dtype,
                    is_bias=False,
                )

            if self.config.mla_config.use_mla():
                if self.config.mla_config.q_lora_rank is None:
                    self.q_proj_weights_scale.append(q_proj_weight_scale)
                else:
                    self.q_a_proj_weights_scale.append(q_a_proj_weight_scale)
                    self.q_b_proj_weights_scale.append(q_b_proj_weight_scale)
                self.kv_a_proj_with_mqa_weights_scale.append(kv_a_proj_with_mqa_weight_scale)
                self.kv_b_proj_weights_scale.append(kv_b_proj_weight_scale)
            else:
                self.qkv_weights_scale.append(qkv_weight_scale)

            self.linear_weights_scale.append(linear_weight_scale)
            self.ffn1_weights_scale.append(ffn1_weight_scale)
            self.ffn2_weights_scale.append(ffn2_weight_scale)

            self.shared_expert_ffn1_weights_scale.append(shared_expert_ffn1_weight_scale)
            self.shared_expert_ffn2_weights_scale.append(shared_expert_ffn2_weight_scale)

            if self.config.mla_config.use_mla():
                if self.config.mla_config.q_lora_rank is None:
                    self._add_parameter(q_proj_weight_scale)
                else:
                    self._add_parameter(q_a_proj_weight_scale)
                    self._add_parameter(q_b_proj_weight_scale)
                self._add_parameter(kv_a_proj_with_mqa_weight_scale)
                self._add_parameter(kv_b_proj_weight_scale)
            else:
                self._add_parameter(qkv_weight_scale)

            self._add_parameter(linear_weight_scale)
            self._add_parameter(ffn1_weight_scale)
            self._add_parameter(ffn2_weight_scale)

            if self.config.moe_config.use_shared_expert(i):
                self._add_parameter(shared_expert_ffn1_weight_scale)
                self._add_parameter(shared_expert_ffn2_weight_scale)

    def get_weight_create_dype(self):
        return "int8"  # If use weightonly int4, params dtype is int8, and one of the dimension will be half.

    def init_weight_shape(self, config):
        super().init_weight_shape(config)

        if self.config.mla_config.use_mla():
            if self.config.mla_config.q_lora_rank is None:
                self.q_proj_weight_shape = [
                    self.num_heads * (self.config.mla_config.qk_head_dim),
                    self.config.embed_dim,
                ]
            else:
                self.q_a_proj_weight_shape = [self.config.mla_config.q_lora_rank, self.config.embed_dim]
                self.q_b_proj_weight_shape = [
                    self.num_heads * (self.config.mla_config.qk_head_dim),
                    self.config.mla_config.q_lora_rank,
                ]

            self.kv_a_proj_with_mqa_weight_shape = [
                self.config.mla_config.kv_lora_rank + self.config.mla_config.qk_rope_head_dim,
                self.config.embed_dim,
            ]
            self.kv_b_proj_weight_shape = [
                self.num_heads * (self.config.mla_config.qk_nope_head_dim + self.config.mla_config.v_head_dim),
                self.config.mla_config.kv_lora_rank,
            ]
        else:
            self.qkv_weight_shape = (
                [(self.num_heads + 2 * self.kv_num_heads) * self.head_dim, self.embed_dim]
                if config.trans_qkvw
                else [self.embed_dim, (self.num_heads + 2 * self.kv_num_heads) * self.head_dim]
            )

        self.linear_weight_shape = [self.embed_dim, self.num_heads * self.head_dim]
        self.ffn1_weight_shape = (
            [self.intermediate_size * 2, self.embed_dim]
            if self.activation.endswith("glu")
            else [self.intermediate_size, self.embed_dim]
        )
        self.ffn2_weight_shape = [self.embed_dim, self.intermediate_size]

        if config.quant_type == "weight_only_int4":
            if self.config.mla_config.use_mla():
                if self.config.mla_config.q_lora_rank is None:
                    self.q_proj_weight_shape[0] //= 2
                else:
                    self.q_a_proj_weight_shape[0] //= 2
                    self.q_b_proj_weight_shape[0] //= 2
                self.kv_a_proj_with_mqa_weight_shape[0] //= 2
                self.kv_b_proj_weight_shape[0] //= 2
            else:
                self.qkv_weight_shape[0] //= 2
            self.linear_weight_shape[0] //= 2
            self.ffn1_weight_shape[0] //= 2
            self.ffn2_weight_shape[0] //= 2

        if self.config.moe_config.has_moe():
            self.moe_ffn1_weight_shape = (
                [self.config.moe_config.num_experts, self.embed_dim, self.config.moe_config.moe_intermediate_size * 2]
                if self.activation.endswith("glu")
                else [self.config.moe_config.num_experts, self.embed_dim, self.config.moe_config.moe_intermediate_size]
            )
            self.moe_ffn2_weight_shape = [
                self.config.moe_config.num_experts,
                self.config.moe_config.moe_intermediate_size,
                self.embed_dim,
            ]

            if config.quant_type == "weight_only_int4":
                if config.moe_config.has_shared_expert():
                    self.moe_ffn1_weight_shape[2] //= 2
                    self.moe_ffn2_weight_shape[1] //= 2
                else:
                    self.moe_ffn1_weight_shape[2] //= 2
                    self.moe_ffn2_weight_shape[2] //= 2

        if self.config.moe_config.has_shared_expert():
            self.shared_expert_ffn1_weight_shape = [
                self.config.moe_config.shared_expert_intermediate_size * 2,
                self.embed_dim,
            ]
            self.shared_expert_ffn2_weight_shape = [
                self.embed_dim,
                self.config.moe_config.shared_expert_intermediate_size,
            ]
            if self.config.moe_config.shared_expert_with_gate:
                self.shared_expert_gate_weight_shape = [
                    self.embed_dim,
                    1,
                ]
            if config.quant_type == "weight_only_int4":
                self.shared_expert_ffn1_weight_shape[0] //= 2
                self.shared_expert_ffn2_weight_shape[0] //= 2

    def compute_qkv_linear(self, ln_out, i):
        if self.config.mla_config.use_mla():
            if self.config.mla_config.q_lora_rank is not None:
                query = weight_only_linear(
                    ln_out,
                    weight=self.q_a_proj_weights[i],
                    weight_scale=self.q_a_proj_weights_scale[i],
                    weight_dtype=self.weight_dtype,
                )
                query = self.norm_func(
                    x=query,
                    norm_weight=self.q_a_layernorm_weights[i],
                    norm_bias=None,
                    epsilon=self._epsilon,
                    begin_norm_axis=1,
                )[0]
                query = weight_only_linear(
                    query,
                    weight=self.q_b_proj_weights[i],
                    weight_scale=self.q_b_proj_weights_scale[i],
                    weight_dtype=self.weight_dtype,
                )
            else:
                query = weight_only_linear(
                    ln_out,
                    weight=self.q_proj_weights[i],
                    weight_scale=self.q_proj_weights_scale[i],
                    weight_dtype=self.weight_dtype,
                )

            query = query.reshape([-1, self.num_heads, self.config.mla_config.qk_head_dim])
            query_nope, query_pe = query.split(
                [self.config.mla_config.qk_nope_head_dim, self.config.mla_config.qk_rope_head_dim], axis=-1
            )

            compressed_kv = weight_only_linear(
                ln_out,
                weight=self.kv_a_proj_with_mqa_weights[i],
                weight_scale=self.kv_a_proj_with_mqa_weights_scale[i],
                weight_dtype=self.weight_dtype,
            )
            compressed_kv, key_pe = compressed_kv.split(
                [self.config.mla_config.kv_lora_rank, self.config.mla_config.qk_rope_head_dim], axis=-1
            )
            key_pe = key_pe.reshape([-1, 1, self.config.mla_config.qk_rope_head_dim])
            compressed_kv = self.norm_func(
                x=compressed_kv,
                norm_weight=self.kv_a_layernorm_weights[i],
                norm_bias=None,
                epsilon=self._epsilon,
                begin_norm_axis=1,
            )[0]
            key_value = weight_only_linear(
                compressed_kv,
                weight=self.kv_b_proj_weights[i],
                weight_scale=self.kv_b_proj_weights_scale[i],
                weight_dtype=self.weight_dtype,
            )
            key_value = key_value.reshape(
                [-1, self.num_heads, self.config.mla_config.qk_nope_head_dim + self.config.mla_config.v_head_dim]
            )
            key_nope, value = key_value.split(
                [self.config.mla_config.qk_nope_head_dim, self.config.mla_config.v_head_dim], axis=-1
            )

            query_pe, key_pe = self.config.rotary_emb(self.position_ids, query_pe, key_pe)

            query[..., self.config.mla_config.qk_nope_head_dim :] = query_pe
            key = paddle.empty_like(query)
            key[..., : self.config.mla_config.qk_nope_head_dim] = key_nope
            key[..., self.config.mla_config.qk_nope_head_dim :] = key_pe

            qkv_out = paddle.concat(
                [
                    query.reshape([-1, self.num_heads * self.config.mla_config.qk_head_dim]),
                    key.reshape([-1, self.num_heads * self.config.mla_config.qk_head_dim]),
                    value.reshape([-1, self.num_heads * self.config.mla_config.v_head_dim]),
                ],
                axis=-1,
            )
        else:
            qkv_out = weight_only_linear(
                ln_out,
                weight=self.qkv_weights[i],
                bias=self.qkv_biases[i],
                weight_scale=self.qkv_weights_scale[i],
                weight_dtype=self.weight_dtype,
            )

        return qkv_out

    def compute_out_linear(self, fmha_out, i):
        return weight_only_linear(
            fmha_out,
            weight=self.linear_weights[i],
            weight_scale=self.linear_weights_scale[i],
            weight_dtype=self.weight_dtype,
        )

    def compute_ffn1(self, tmp_out, i):
        return weight_only_linear(
            tmp_out,
            weight=self.ffn1_weights[i],
            weight_scale=self.ffn1_weights_scale[i],
            weight_dtype=self.weight_dtype,
        )

    def compute_ffn2(self, ffn1_out, i):
        return weight_only_linear(
            ffn1_out,
            weight=self.ffn2_weights[i],
            weight_scale=self.ffn2_weights_scale[i],
            weight_dtype=self.weight_dtype,
        )

    def compute_shared_expert(self, tmp_out, i):
        ffn1_out = weight_only_linear(
            tmp_out,
            weight=self.shared_expert_ffn1_weights[i],
            weight_scale=self.shared_expert_ffn1_weights_scale[i],
            weight_dtype=self.weight_dtype,
        )
        ffn1_out = fused_bias_act(ffn1_out, None, act_method=self.activation)
        ffn2_out = weight_only_linear(
            ffn1_out,
            weight=self.shared_expert_ffn2_weights[i],
            weight_scale=self.shared_expert_ffn2_weights_scale[i],
            weight_dtype=self.weight_dtype,
        )
        if self.config.moe_config.shared_expert_with_gate:
            gate_out = paddle.matmul(tmp_out, self.shared_expert_gate_weights[i])
            gate_out = paddle.nn.functional.sigmoid(gate_out)
            return gate_out * ffn2_out
        return ffn2_out


class FusedMultiTransformerWeightOnlyPostLayernorm(
    FusedMultiTransformerWeightOnly, FusedMultiTransformerPostLayernorm
):
    def __init__(self, config: FusedMultiTransformerConfig):
        super().__init__(config)


class FusedMultiTransformerAvx(Layer):
    def __init__(self, config: FusedMultiTransformerConfig):
        super().__init__()
        self.config = config
        assert config.embed_dim > 0, "Expected embed_dim to be greater than 0, " "but received {}".format(
            config.embed_dim
        )
        assert config.num_heads > 0, "Expected nhead to be greater than 0, " "but received {}".format(config.num_heads)
        assert config.intermediate_size > 0, "Expected intermediate_size to be greater than 0, but received {}".format(
            config.intermediate_size
        )
        self._dtype = "float32"
        self._epsilon = config.epsilon
        self._residual_alpha = config.residual_alpha
        self.norm_type = config.norm_type
        if self.norm_type != "layernorm" and self.norm_type != "rmsnorm":
            raise NotImplementedError("Only support norm type of [layernorm, rmsnorm]")

        self._norm_weight_dtype = "float32" if self.norm_type == "layernorm" else self._dtype

        self.embed_dim = config.embed_dim
        self.head_dim = config.embed_dim // config.num_heads
        assert self.head_dim * config.num_heads == config.embed_dim, "embed_dim must be divisible by num_heads"

        assert config.num_heads % config.nranks == 0
        assert config.intermediate_size % config.nranks == 0

        intermediate_size = config.intermediate_size
        self.num_heads = config.num_heads
        self.cache_dtype = self.config.avx_config.cache_dtype
        self.kv_num_heads = config.kv_num_heads
        self.num_layers = config.num_layers
        assert self.num_layers > 0
        if isinstance(config.qkv_weight_attrs, (list, tuple)):
            assert self.num_layers == len(config.qkv_weight_attrs)

        self.weight_dtype = self._dtype
        self.create_params_type = self._dtype
        self.activation = config.activation
        self.intermediate_size = intermediate_size
        self.max_positions = self.config.avx_config.max_position_embeddings
        self.max_pos_embed = self.config.avx_config.max_position_embeddings
        self.hiddensize = self.num_heads * self.head_dim
        self._compute_type = self.config.avx_config.compute_type

        self.ln_scales, self.ln_biases = [], []
        self.qkv_weights, self.qkv_biases = [], []
        self.linear_weights, self.linear_biases = [], []
        self.ffn_ln_scales, self.ffn_ln_biases = [], []

        self.ffn2_weights, self.ffn2_biases = [], []
        self.gate_weights, self.gate_biases = [], []
        self.up_weights, self.up_biases = [], []

        for i in range(self.num_layers):
            ln_scale_attr = self.get_attr(config.ln_scale_attrs, i)
            ln_bias_attr = self.get_attr(config.ln_bias_attrs, i)
            qkv_weight_attr = self.get_attr(config.qkv_weight_attrs, i)

            qkv_bias_attr = self.get_attr(config.qkv_bias_attrs, i)
            linear_weight_attr = self.get_attr(config.linear_weight_attrs, i)
            linear_bias_attr = self.get_attr(config.linear_bias_attrs, i)

            ffn_ln_scale_attr = self.get_attr(config.ffn_ln_scale_attrs, i)
            ffn_ln_bias_attr = self.get_attr(config.ffn_ln_bias_attrs, i)
            gate_weight_attr = self.get_attr(config.gate_weight_attrs, i)
            gate_bias_attr = self.get_attr(config.gate_bias_attrs, i)
            up_weight_attr = self.get_attr(config.up_weight_attrs, i)
            up_bias_attr = self.get_attr(config.up_bias_attrs, i)
            ffn2_weight_attr = self.get_attr(config.ffn2_weight_attrs, i)
            ffn2_bias_attr = self.get_attr(config.ffn2_bias_attrs, i)

            ln_scale = self.create_parameter(
                attr=ln_scale_attr,
                shape=[config.embed_dim],
                default_initializer=Constant(value=1.0),
                dtype=self._norm_weight_dtype,
            )
            ln_bias = None
            if ln_bias_attr:
                ln_bias = self.create_parameter(
                    attr=ln_bias_attr,
                    shape=[config.embed_dim],
                    is_bias=True,
                    dtype=self._norm_weight_dtype,
                )
            self.init_weight_shape(config)
            qkv_weight = self.create_parameter(
                shape=self.qkv_weight_shape,
                attr=qkv_weight_attr,
                dtype=self.create_params_type,
                is_bias=False,
            )

            qkv_bias = None
            if qkv_bias_attr:
                qkv_bias = self.create_parameter(
                    shape=[(self.num_heads + 2 * self.kv_num_heads) * self.head_dim],
                    attr=qkv_bias_attr,
                    dtype=self._dtype,
                    is_bias=True,
                )
            linear_weight = self.create_parameter(
                shape=self.linear_weight_shape,
                attr=linear_weight_attr,
                dtype=self.create_params_type,
                is_bias=False,
            )
            linear_bias = None
            if linear_bias_attr:
                linear_bias = self.create_parameter(
                    shape=[config.embed_dim],
                    attr=linear_bias_attr,
                    dtype=self._dtype,
                    is_bias=True,
                )
            ffn_ln_scale = self.create_parameter(
                shape=[config.embed_dim],
                attr=ffn_ln_scale_attr,
                is_bias=False,
                default_initializer=Constant(1.0),
                dtype=self._norm_weight_dtype,
            )

            ffn_ln_bias = None
            if ffn_ln_bias_attr:
                ffn_ln_bias = self.create_parameter(
                    shape=[config.embed_dim],
                    attr=ffn_ln_bias_attr,
                    is_bias=True,
                    dtype=self._norm_weight_dtype,
                )
            gate_weight = self.create_parameter(
                shape=self.gate_weight_shape,
                attr=gate_weight_attr,
                dtype=self.create_params_type,
                is_bias=False,
            )
            gate_bias = None
            if gate_bias_attr:
                gate_bias = self.create_parameter(
                    shape=[config.intermediate_size],
                    attr=gate_bias_attr,
                    dtype=self._dtype,
                    is_bias=True,
                )
            up_weight = self.create_parameter(
                shape=self.up_weight_shape,
                attr=up_weight_attr,
                dtype=self.create_params_type,
                is_bias=False,
            )
            up_bias = None
            if up_bias_attr:
                up_bias = self.create_parameter(
                    shape=[config.intermediate_size],
                    attr=up_bias_attr,
                    dtype=self._dtype,
                    is_bias=True,
                )
            ffn2_weight = self.create_parameter(
                shape=self.ffn2_weight_shape,
                attr=ffn2_weight_attr,
                dtype=self.create_params_type,
                is_bias=False,
            )
            ffn2_bias = None
            if ffn2_bias_attr:
                ffn2_bias = self.create_parameter(
                    shape=[config.embed_dim],
                    attr=ffn2_bias_attr,
                    dtype=self._dtype,
                    is_bias=True,
                )
            self.ln_scales.append(ln_scale)
            self.ln_biases.append(ln_bias)
            self.qkv_weights.append(qkv_weight)
            self.qkv_biases.append(qkv_bias)
            self.linear_weights.append(linear_weight)
            self.linear_biases.append(linear_bias)

            self.ffn_ln_scales.append(ffn_ln_scale)
            self.ffn_ln_biases.append(ffn_ln_bias)
            self.gate_weights.append(gate_weight)
            self.gate_biases.append(gate_bias)
            self.up_weights.append(up_weight)
            self.up_biases.append(up_bias)
            self.ffn2_weights.append(ffn2_weight)
            self.ffn2_biases.append(ffn2_bias)

            self._add_parameter(ln_scale)
            self._add_parameter(ln_bias)
            self._add_parameter(qkv_weight)
            self._add_parameter(qkv_bias)
            self._add_parameter(linear_weight)
            self._add_parameter(linear_bias)

            self._add_parameter(ffn_ln_scale)
            self._add_parameter(ffn_ln_bias)
            self._add_parameter(gate_weight)
            self._add_parameter(gate_bias)
            self._add_parameter(up_weight)
            self._add_parameter(up_bias)
            self._add_parameter(ffn2_weight)
            self._add_parameter(ffn2_bias)

    def get_attr(self, attrs, idx):
        """
        For fake parameter
        """
        if isinstance(attrs, (list, tuple)):
            assert (
                len(attrs) == self.num_layers
            ), f"length of attrs is {len(attrs)} is not equal to self.num_layers {self.num_layers}"
            return attrs[idx]
        return attrs

    def _add_parameter(self, param):
        """
        For fake parameter
        """
        if param is None:
            return
        assert param.name not in self._parameters
        self._parameters[param.name] = param

    def init_weight_shape(self, config):
        self.gate_weight_shape = [self.embed_dim, self.intermediate_size]
        self.up_weight_shape = [self.embed_dim, self.intermediate_size]
        self.down_weight_shape = [self.intermediate_size, self.embed_dim]
        self.qkv_weight_shape = [self.embed_dim, (self.num_heads + 2 * self.kv_num_heads) * self.head_dim]
        self.linear_weight_shape = [self.num_heads * self.head_dim, self.embed_dim]
        self.ffn2_weight_shape = [self.intermediate_size, self.embed_dim]

    def forward(
        self,
        input_ids,
        src,
        past_seq_len=None,
        cur_seq_len=None,
        step_idx=None,
        **kwargs,
    ):
        from paddlenlp_ops import xft_transformer

        xft_out = xft_transformer(
            paddle.cast(src, "float32"),  # input
            self.ln_scales,  # ln1Gamma
            self.qkv_weights,  # qkvWeight
            self.linear_weights,  # attnOutWeight
            self.ffn_ln_scales,  # ln2Gamma
            self.gate_weights,  # gateWeight
            self.up_weights,  # upWeight
            self.ffn2_weights,  # downWeight
            past_seq_len,  # pastSeqLen
            cur_seq_len,  # currentSeqLen
            step_idx,  # step
            self.hiddensize,  # hiddensize
            self.num_layers,  # totalLayer
            self._compute_type,  # computeType
            self.cache_dtype,  # cacheDtype
            self.activation,  # activation
            self.norm_type,  # normType
            self.head_dim,  # attHeadDim
            self.num_heads,  # attHeadNum
            self.kv_num_heads,  # kvHeadNum
            self.max_positions,  # maxPositions
            self.max_pos_embed,  # maxPosEmbed
            self.intermediate_size,  # intermediateSize
        )
        return xft_out[:, -1, :]


class FusedMultiTransformerA8W8(FusedMultiTransformerBase):
    def __init__(self, config: FusedMultiTransformerConfig):
        super().__init__(config)
        self.quant_round_type = config.quant_round_type
        self.quant_max_bound = config.quant_max_bound
        self.quant_min_bound = config.quant_min_bound
        self.use_gemm_dequant = False

        self.qkv_out_scales = []
        self.linear_out_scales = []
        self.ffn1_out_scales = []
        self.ffn2_out_scales = []

        self.linear_shifts, self.linear_smooths, self.ffn2_shifts, self.ffn2_smooths = [], [], [], []

        for i in range(self.num_layers):
            qkv_out_scale_attr = self.get_attr(config.qkv_out_scale_attrs, i)
            linear_out_scale_attr = self.get_attr(config.linear_out_scale_attrs, i)
            ffn1_out_scale_attr = self.get_attr(config.ffn1_out_scale_attrs, i)
            ffn2_out_scale_attr = self.get_attr(config.ffn2_out_scale_attrs, i)

            linear_shift_attr = self.get_attr(config.linear_shift_attrs, i)
            linear_smooth_attr = self.get_attr(config.linear_smooth_attrs, i)
            ffn2_shift_attr = self.get_attr(config.ffn2_shift_attrs, i)
            ffn2_smooth_attr = self.get_attr(config.ffn2_smooth_attrs, i)

            qkv_out_scale = self.create_parameter(
                shape=[self.head_dim * (2 * self.kv_num_heads + self.num_heads)],
                attr=qkv_out_scale_attr,
                dtype="float32",
                is_bias=False,
                default_initializer=paddle.nn.initializer.Constant(-1),
            )
            linear_out_scale = self.create_parameter(
                shape=[self.embed_dim],
                attr=linear_out_scale_attr,
                dtype="float32",
                is_bias=False,
                default_initializer=paddle.nn.initializer.Constant(-1),
            )
            ffn1_out_scale = self.create_parameter(
                shape=[self.intermediate_size * 2] if self.activation.endswith("glu") else [self.intermediate_size],
                attr=ffn1_out_scale_attr,
                dtype="float32",
                is_bias=False,
                default_initializer=paddle.nn.initializer.Constant(-1),
            )
            ffn2_out_scale = self.create_parameter(
                shape=[self.embed_dim],
                attr=ffn2_out_scale_attr,
                dtype="float32",
                is_bias=False,
                default_initializer=paddle.nn.initializer.Constant(-1),
            )

            linear_shift = None
            if linear_shift_attr:
                linear_shift = self.create_parameter(
                    shape=[self.num_heads * self.head_dim], attr=linear_shift_attr, dtype=self._dtype, is_bias=False
                )

            linear_smooth = None
            if linear_smooth_attr:
                linear_smooth = self.create_parameter(
                    shape=[self.num_heads * self.head_dim], attr=linear_smooth_attr, dtype=self._dtype, is_bias=False
                )

            ffn2_shift = None
            if ffn2_shift_attr:
                ffn2_shift = self.create_parameter(
                    shape=[self.intermediate_size], attr=ffn2_shift_attr, dtype=self._dtype, is_bias=False
                )

            ffn2_smooth = None
            if ffn2_smooth_attr:
                ffn2_smooth = self.create_parameter(
                    shape=[self.intermediate_size], attr=ffn2_smooth_attr, dtype=self._dtype, is_bias=False
                )

            self.qkv_out_scales.append(qkv_out_scale)
            self.linear_out_scales.append(linear_out_scale)
            self.ffn1_out_scales.append(ffn1_out_scale)
            self.ffn2_out_scales.append(ffn2_out_scale)

            if linear_shift is not None:
                self.linear_shifts.append(linear_shift)
                self.linear_smooths.append(linear_smooth)
                self.ffn2_shifts.append(ffn2_shift)
                self.ffn2_smooths.append(ffn2_smooth)

            self._add_parameter(qkv_out_scale)
            self._add_parameter(linear_out_scale)
            self._add_parameter(ffn1_out_scale)
            self._add_parameter(ffn2_out_scale)

            self._add_parameter(linear_shift)
            self._add_parameter(linear_smooth)
            self._add_parameter(ffn2_shift)
            self._add_parameter(ffn2_smooth)

    def init_weight(self):
        self.qkv_weights = []
        self.linear_weights = []
        self.gate_weights = []
        self.ffn1_weights = []
        self.ffn2_weights = []

        for i in range(self.num_layers):
            qkv_weight_attr = self.get_attr(self.config.qkv_weight_attrs, i)
            linear_weight_attr = self.get_attr(self.config.linear_weight_attrs, i)
            gate_weight_attr = self.get_attr(self.config.gate_weight_attrs, i)
            ffn1_weight_attr = self.get_attr(self.config.ffn1_weight_attrs, i)
            ffn2_weight_attr = self.get_attr(self.config.ffn2_weight_attrs, i)

            qkv_weight = self.create_parameter(
                shape=self.qkv_weight_shape,
                attr=qkv_weight_attr,
                dtype=self.get_weight_create_dype("qkv_weight_scale", i),
                is_bias=False,
            )
            linear_weight = self.create_parameter(
                shape=self.linear_weight_shape,
                attr=linear_weight_attr,
                dtype=self.get_weight_create_dype("out_linear_weight_scale", i),
                is_bias=False,
            )

            gate_weight = None

            if self.config.moe_config.use_moe(i):
                gate_weight = self.create_parameter(
                    shape=[self.config.embed_dim, self.config.moe_config.num_experts],
                    attr=gate_weight_attr,
                    dtype="float32",
                    is_bias=False,
                    default_initializer=paddle.nn.initializer.Constant(0),
                )

            if self.config.moe_config.use_moe(i):
                ffn1_weight = self.create_parameter(
                    shape=self.moe_ffn1_weight_shape,
                    attr=ffn1_weight_attr,
                    dtype=self.create_params_type,
                    is_bias=False,
                )
            else:
                ffn1_weight = self.create_parameter(
                    shape=self.ffn1_weight_shape,
                    attr=ffn1_weight_attr,
                    dtype=self.get_weight_create_dype("ffn1_weight_scale", i),
                    is_bias=False,
                )
            if self.config.moe_config.use_moe(i):
                ffn2_weight = self.create_parameter(
                    shape=self.moe_ffn2_weight_shape,
                    attr=ffn2_weight_attr,
                    dtype=self.create_params_type,
                    is_bias=False,
                )
            else:
                ffn2_weight = self.create_parameter(
                    shape=self.ffn2_weight_shape,
                    attr=ffn2_weight_attr,
                    dtype=self.get_weight_create_dype("ffn2_weight_scale", i),
                    is_bias=False,
                )

            # tensor model parallel
            if self.config.nranks > 1:
                # column parallel
                _set_var_distributed(qkv_weight)
                _set_var_distributed(ffn1_weight)
                # row parallel
                _set_var_distributed(linear_weight)
                _set_var_distributed(ffn2_weight)

            self.qkv_weights.append(qkv_weight)
            self.linear_weights.append(linear_weight)

            self.gate_weights.append(gate_weight)
            self.ffn1_weights.append(ffn1_weight)
            self.ffn2_weights.append(ffn2_weight)

            self._add_parameter(qkv_weight)
            self._add_parameter(linear_weight)
            if gate_weight is not None:
                self._add_parameter(gate_weight)
            self._add_parameter(ffn1_weight)
            self._add_parameter(ffn2_weight)

    def skip_quant(self, layer_name, layer_idx):
        """
        Determine whether to skip quantization for a given layer based on weight scales.

        Parameters:
        - layer_name (str): The name of the layer to check.
        - layer_idx (int): The index of the specific layer to check.

        Returns:
        - bool: True if quantization should be skipped, False otherwise.
        """
        return hasattr(self, "weight_scales") and np.all(self.weight_scales[layer_name][layer_idx] == -1)

    def get_weight_create_dype(self, layer_name=None, layer_idx=None):
        if layer_name is not None and layer_idx is not None:
            if self.skip_quant(layer_name, layer_idx):
                return self._dtype
        return "int8"

    def init_weight_shape(self, config):
        super().init_weight_shape(config)

        if not paddle.is_compiled_with_rocm():
            self.linear_weight_shape = [self.embed_dim, self.num_heads * self.head_dim]
            self.ffn1_weight_shape = (
                [self.intermediate_size * 2, self.embed_dim]
                if self.activation.endswith("glu")
                else [self.intermediate_size, self.embed_dim]
            )
            self.ffn2_weight_shape = [self.embed_dim, self.intermediate_size]

    def compute_layernorm_before_qkv(self, src, i):
        if i == 0:
            ln_out = self.norm_func(
                src,
                self.ln_scales[i],
                self.ln_biases[i],
                self._epsilon,
                begin_norm_axis=1,
                quant_scale=self.act_scales["qkv_in_scale"][i],  # quant_in_scale
                quant_round_type=self.quant_round_type,
                quant_max_bound=self.quant_max_bound,
                quant_min_bound=self.quant_min_bound,
            )[0]
        else:
            ln_out = src

        return ln_out

    def compute_qkv_linear(self, ln_out, i):
        if self.config.mla_config.use_mla():
            raise NotImplementedError("Not support MLA yet.")
        else:
            if paddle.is_compiled_with_rocm():
                qkv_out = paddle.matmul(ln_out, self.qkv_weights[i])
            else:
                qkv_out = paddle.matmul(ln_out, self.qkv_weights[i], False, True)
            return qkv_out

    def compute_fmha(
        self,
        qkv_out,
        padding_offset,
        seq_lens,
        input_ids,
        rotary_embs,
        rotary_emb_dims,
        caches,
        pre_caches,
        pre_caches_length,
        attn_mask,
        i,
    ):
        if not self.skip_quant("qkv_weight_scale", i):
            qkv_out = dequant_int8(qkv_out, self.qkv_out_scales[i], self._dtype)
        if self.qkv_biases[i] is not None:
            qkv_out = paddle.add(qkv_out, self.qkv_biases[i])

        bsz = input_ids.shape[0]
        """
        qkv: bsz, seq_len, 3, numhead, headsize ->
        q_out: bsz, numhead, seq_len, headsize
        kv_out: 2, bsz, numhead, seq_len, headsize
        """
        q_out, k_out, v_out = qkv_transpose_split(
            qkv_out, padding_offset, seq_lens, input_ids, self.num_heads, self.head_dim
        )

        # rotary emb (inplace)
        if rotary_embs is not None:
            encode_rotary_qk(
                q_out,
                k_out,
                rotary_embs,
                seq_lens,
                rotary_emb_dims=rotary_emb_dims,
                use_neox=self.use_neox_rotary_style,
            )

        if pre_caches is not None:
            k_out = paddle.concat([pre_caches[i][0, :bsz], k_out], axis=2)
            v_out = paddle.concat([pre_caches[i][1, :bsz], v_out], axis=2)

        # write cache kv (inplace)
        write_cache_kv(k_out, v_out, caches[i], seq_lens + pre_caches_length)

        # cutlass fmha
        qktv_out = variable_length_memory_efficient_attention(
            q_out,
            k_out,
            v_out,
            seq_lens,
            seq_lens + pre_caches_length,
            mask=attn_mask,
            scale=self.softmax_scale,
        )

        fmha_out = transpose_remove_padding(qktv_out, seq_lens, padding_offset)
        fmha_out = quant_int8(
            fmha_out,
            self.linear_shifts[i] if len(self.linear_shifts) > 0 else None,
            self.linear_smooths[i] if len(self.linear_smooths) > 0 else None,
            self.act_scales["out_linear_in_scale"][i],
            self.quant_round_type,
            self.quant_max_bound,
            self.quant_min_bound,
        )
        return fmha_out

    def compute_mmha(self, qkv_out, caches, attn_mask, seq_lens, rotary_embs, rotary_emb_dims, i):
        return masked_multihead_attention(
            x=qkv_out,
            bias=self.qkv_biases[i],
            cache_kv=caches[i],
            src_mask=attn_mask,
            sequence_lengths=seq_lens,
            rotary_tensor=rotary_embs,
            rotary_emb_dims=rotary_emb_dims,
            use_neox_rotary_style=self.use_neox_rotary_style,
            qkv_out_scale=self.qkv_out_scales[i],
            out_shift=self.linear_shifts[i] if len(self.linear_shifts) > 0 else None,
            out_smooth=self.linear_smooths[i] if len(self.linear_smooths) > 0 else None,
            out_scale=self.act_scales["out_linear_in_scale"][i],
            quant_round_type=self.quant_round_type,
            quant_max_bound=self.quant_max_bound,
            quant_min_bound=self.quant_min_bound,
            compute_dtype=self._fuse_kernel_compute_dtype,
        )[0]

    def compute_out_linear(self, fmha_out, i):
        if self.skip_quant("out_linear_weight_scale", i):
            if paddle.is_compiled_with_rocm():
                out_linear_out = paddle.matmul(fmha_out, self.linear_weights[i])
            else:
                out_linear_out = paddle.matmul(fmha_out, self.linear_weights[i], False, True)
        else:
            if paddle.is_compiled_with_rocm():
                out_linear_out = paddle.matmul(fmha_out, self.linear_weights[i])
                out_linear_out = dequant_int8(out_linear_out, self.linear_out_scales[i], self._dtype)
            else:
                if self.use_gemm_dequant:
                    from paddlenlp_ops import gemm_dequant

                    out_linear_out = gemm_dequant(
                        fmha_out, self.linear_weights[i], self.linear_out_scales[i], self._dtype
                    )
                else:
                    out_linear_out = paddle.matmul(fmha_out, self.linear_weights[i], False, True)
                    out_linear_out = dequant_int8(out_linear_out, self.linear_out_scales[i], self._dtype)
        return out_linear_out

    def compute_ffn_layernorm(self, out_linear_out, residual_input, i):
        norm_out = self.norm_func(
            out_linear_out,
            self.ffn_ln_scales[i],
            self.ffn_ln_biases[i],
            self._epsilon,
            bias=self.linear_biases[i],
            residual=residual_input,
            begin_norm_axis=1,
            quant_scale=self.act_scales["ffn1_in_scale"][i],  # quant_in_scale
            quant_round_type=self.quant_round_type,
            quant_max_bound=self.quant_max_bound,
            quant_min_bound=self.quant_min_bound,
        )
        tmp_out, residual_input = norm_out[0], norm_out[1]

        return tmp_out, residual_input

    def compute_activation(self, ffn1_out, i):
        return fused_bias_act(
            ffn1_out,
            self.ffn1_biases[i],
            act_method=self.activation,
            compute_dtype=self._fuse_kernel_compute_dtype,
            dequant_scales=self.ffn1_out_scales[i],
            shift=self.ffn2_shifts[i] if len(self.ffn2_shifts) > 0 else None,
            smooth=self.ffn2_smooths[i] if len(self.ffn2_smooths) > 0 else None,
            quant_scale=self.act_scales["ffn2_in_scale"][i],
            quant_round_type=self.quant_round_type,
            quant_max_bound=self.quant_max_bound,
            quant_min_bound=self.quant_min_bound,
        )

    def compute_ffn1(self, tmp_out, i):
        if paddle.device.is_compiled_with_rocm():
            return paddle.matmul(tmp_out, self.ffn1_weights[i])
        else:
            return paddle.matmul(tmp_out, self.ffn1_weights[i], False, True)

    def compute_ffn2(self, ffn1_out, i):
        if self.skip_quant("ffn2_weight_scale", i):
            if paddle.device.is_compiled_with_rocm():
                ffn2_out = paddle.matmul(ffn1_out, self.ffn2_weights[i])
            else:
                ffn2_out = paddle.matmul(ffn1_out, self.ffn2_weights[i], False, True)
        else:
            if paddle.device.is_compiled_with_rocm():
                ffn2_out = paddle.matmul(ffn1_out, self.ffn2_weights[i])
                ffn2_out = dequant_int8(ffn2_out, self.ffn2_out_scales[i], self._dtype)
            else:
                if self.use_gemm_dequant:
                    from paddlenlp_ops import gemm_dequant

                    ffn2_out = gemm_dequant(ffn1_out, self.ffn2_weights[i], self.ffn2_out_scales[i], self._dtype)
                else:
                    ffn2_out = paddle.matmul(ffn1_out, self.ffn2_weights[i], False, True)
                    ffn2_out = dequant_int8(ffn2_out, self.ffn2_out_scales[i], self._dtype)
        return ffn2_out

    def compute_bias_residual_layernorm(self, ffn2_out, residual_input, i, num_layers):
        if i != num_layers - 1:
            norm_out = self.norm_func(
                ffn2_out,
                self.ln_scales[i + 1],
                self.ln_biases[i + 1],
                self._epsilon,
                residual=residual_input,
                begin_norm_axis=1,
                quant_scale=self.act_scales["qkv_in_scale"][i + 1],
                quant_round_type=self.quant_round_type,
                quant_max_bound=self.quant_max_bound,
                quant_min_bound=self.quant_min_bound,
            )
            tmp_out, residual_input = norm_out[0], norm_out[1]
        else:
            tmp_out = fused_layer_norm(
                ffn2_out,
                norm_weight=None,
                norm_bias=None,
                epsilon=self._epsilon,
                begin_norm_axis=1,
                bias=self.ffn2_biases[i],
                residual=residual_input,
            )[0]
        return tmp_out, residual_input


class FusedBlockMultiTransformer(FusedMultiTransformerBase):
    def __init__(self, config: FusedMultiTransformerConfig):
        super().__init__(config)
        if paddle.is_compiled_with_xpu():
            self.cache_k_per_batch_maxs = paddle.full(shape=[10, 6], fill_value=0, dtype="float32")
            self.cache_v_per_batch_maxs = paddle.full(shape=[10, 6], fill_value=0, dtype="float32")

    def compute_attn(
        self,
        time_step,
        qkv_out,
        padding_offset,
        seq_lens,
        input_ids,
        rotary_embs,
        rotary_emb_dims,
        caches,
        pre_caches,
        pre_caches_length,
        attn_mask,
        i,
        **kwargs,
    ):
        if self.config.append_attn:
            from paddlenlp_ops import append_attention

            fmha_out = append_attention(
                qkv_out,
                caches[2 * i],
                caches[2 * i + 1],
                kwargs.get("seq_lens_encoder", None),
                kwargs.get("seq_lens_decoder", None),
                kwargs.get("seq_lens_this_time", None),
                kwargs.get("padding_offsets", None),
                kwargs.get("cum_offsets", None),
                kwargs.get("block_tables", None),
                kwargs.get("encoder_batch_ids", None),
                kwargs.get("encoder_tile_ids_per_batch", None),
                kwargs.get("encoder_num_blocks", None),
                kwargs.get("kv_batch_ids", None),
                kwargs.get("kv_tile_ids_per_batch", None),
                kwargs.get("kv_num_blocks", None),
                kwargs.get("decoder_batch_ids", None),
                kwargs.get("decoder_tile_ids_per_batch", None),
                kwargs.get("decoder_num_blocks", None),
                kwargs.get("max_enc_len_this_time", None),
                kwargs.get("max_dec_len_this_time", None),
                kwargs.get("max_len_kv", None),
                rotary_embs,
                None,  # attn_mask
                None,  # qkv_bias
                None,  # qkv_out_scales
                None,  # cache_k_quant_scales
                None,  # cache_v_quant_scales
                None,  # cache_k_dequant_scales
                None,  # cache_v_dequant_scales
                None,  # cache_k_zp
                None,  # cache_v_zp
                None,  # out_shifts
                None,  # out_smooths
                self._fuse_kernel_compute_dtype,
                "none",  # cache_quant_type
                self.use_neox_rotary_style,
                kwargs.get("max_input_length", -1),
                self.softmax_scale,  # softmax_scale
                0.0,  # quant_max_bound
                0.0,  # quant_min_bound
                0.0,  # out_linear_in_scale
                self.config.speculate_config.speculate_max_draft_token_num,
                True,  # causal
                self.config.speculate_config.speculate_method is not None,  # speculate_decoder
            )[0]
        else:
            if paddle.is_compiled_with_xpu():
                fmha_out = paddle.incubate.nn.functional.block_multihead_attention_xpu(
                    qkv_out,
                    caches[2 * i],
                    caches[2 * i + 1],
                    kwargs.get("seq_lens_encoder", None),
                    kwargs.get("seq_lens_decoder", None),
                    kwargs.get("seq_lens_this_time", None),
                    kwargs.get("padding_offsets", None),
                    kwargs.get("cum_offsets", None),
                    kwargs.get("cu_seqlens_q", None),
                    kwargs.get("cu_seqlens_k", None),
                    kwargs.get("block_tables", None),
                    self.cache_k_per_batch_maxs,
                    self.cache_v_per_batch_maxs,
                    pre_caches[2 * i] if pre_caches is not None else None,  # pre_key_cache
                    pre_caches[2 * i + 1] if pre_caches is not None else None,  # pre_value_cache
                    None,  # k_quant_scale
                    None,  # v_quant_scale
                    None,  # k_dequant_scale
                    None,  # v_dequant_scale
                    None,  # qkv_out_scales
                    None,  # qkv_bias
                    None,  # out_shifts
                    None,  # out_smooths
                    kwargs.get("max_enc_len_this_time", None),
                    kwargs.get("max_dec_len_this_time", None),
                    rotary_embs,
                    attn_mask,
                    kwargs.get("tgt_mask", None),
                    kwargs.get("max_input_length", -1),
                    kwargs.get("block_size", 64),
                    self.use_neox_rotary_style,
                    self.config.cachekv_int8_type == "dynamic",
                    quant_round_type=self.config.quant_round_type,
                    quant_max_bound=self.config.quant_max_bound,
                    quant_min_bound=self.config.quant_min_bound,
                    rope_theta=self.config.rope_theta,
                )[0]
            else:
                k_quant_scales = kwargs.get("k_quant_scales", None)
                v_quant_scales = kwargs.get("v_quant_scales", None)
                k_dequant_scales = kwargs.get("k_dequant_scales", None)
                v_dequant_scales = kwargs.get("v_dequant_scales", None)

                fmha_out = paddle.incubate.nn.functional.block_multihead_attention(
                    qkv_out,
                    caches[2 * i],
                    caches[2 * i + 1],
                    kwargs.get("seq_lens_encoder", None),
                    kwargs.get("seq_lens_decoder", None),
                    kwargs.get("seq_lens_this_time", None),
                    kwargs.get("padding_offsets", None),
                    kwargs.get("cum_offsets", None),
                    kwargs.get("cu_seqlens_q", None),
                    kwargs.get("cu_seqlens_k", None),
                    kwargs.get("block_tables", None),
                    pre_caches[2 * i] if pre_caches is not None else None,  # pre_key_cache
                    pre_caches[2 * i + 1] if pre_caches is not None else None,  # pre_value_cache
                    k_quant_scales[i] if k_quant_scales is not None else None,
                    v_quant_scales[i] if v_quant_scales is not None else None,
                    k_dequant_scales[i] if k_dequant_scales is not None else None,
                    v_dequant_scales[i] if v_dequant_scales is not None else None,
                    None,  # qkv_out_scales
                    None,  # qkv_bias
                    None,  # out_shifts
                    None,  # out_smooths
                    kwargs.get("max_enc_len_this_time", None),
                    kwargs.get("max_dec_len_this_time", None),
                    rotary_embs,
                    attn_mask,
                    kwargs.get("tgt_mask", None),
                    kwargs.get("max_input_length", -1),
                    kwargs.get("block_size", 64),
                    self.use_neox_rotary_style,
                    self.config.cachekv_int8_type == "dynamic",
                    quant_round_type=self.config.quant_round_type,
                    quant_max_bound=self.config.quant_max_bound,
                    quant_min_bound=self.config.quant_min_bound,
                    rope_theta=self.config.rope_theta,
                )[0]

        if self.config.mla_config.use_mla():
            fmha_out = fmha_out.reshape([-1, self.num_heads * self.config.mla_config.v_head_dim])

        out_linear_out = self.compute_out_linear(fmha_out, i)

        return out_linear_out

    def post_process(self, **kwargs):
        multi_block_output = kwargs.get("multi_block_output", None)
        cum_offsets = kwargs.get("cum_offsets", None)
        seq_lens_encoder = kwargs.get("seq_lens_encoder", None)
        seq_lens_decoder = kwargs.get("seq_lens_decoder", None)
        max_input_length = kwargs.get("max_input_length", -1)
        output_padding_offset = kwargs.get("output_padding_offset", None)  # only used in speculative decoding

        if self.config.speculate_config.return_full_hidden_states:
            return multi_block_output
        else:
            out = rebuild_padding_v2(
                multi_block_output,
                cum_offsets,
                seq_lens_decoder,
                seq_lens_encoder,
                output_padding_offset,
                max_input_length,
            )
            return out


class FusedBlockMultiTransformerWeightOnly(FusedBlockMultiTransformer, FusedMultiTransformerWeightOnly):
    def __init__(self, config: FusedMultiTransformerConfig):
        super().__init__(config)


class FusedBlockMultiTransformerA8W8(FusedBlockMultiTransformer, FusedMultiTransformerA8W8):
    def __init__(self, config: FusedMultiTransformerConfig):
        super().__init__(config)

    def compute_attn(
        self,
        time_step,
        qkv_out,
        padding_offset,
        seq_lens,
        input_ids,
        rotary_embs,
        rotary_emb_dims,
        caches,
        pre_caches,
        pre_caches_length,
        attn_mask,
        i,
        **kwargs,
    ):
        k_quant_scales = kwargs.get("k_quant_scales", None)
        v_quant_scales = kwargs.get("v_quant_scales", None)
        k_dequant_scales = kwargs.get("k_dequant_scales", None)
        v_dequant_scales = kwargs.get("v_dequant_scales", None)
        cache_k_zps = kwargs.get("cache_k_zp", None)
        cache_v_zps = kwargs.get("cache_v_zp", None)

        cache_quant_type_str = "none"
        if self.config.cachekv_int8_type == "static":
            k_quant_scales = self.cache_k_scales
            v_quant_scales = self.cache_v_scales
            k_dequant_scales = self.cache_k_out_scales
            v_dequant_scales = self.cache_v_out_scales
            cache_quant_type_str = "cache_int8"

        if self.config.append_attn:
            from paddlenlp_ops import append_attention

            fmha_out = append_attention(
                qkv_out,
                caches[2 * i],
                caches[2 * i + 1],
                kwargs.get("seq_lens_encoder", None),
                kwargs.get("seq_lens_decoder", None),
                kwargs.get("seq_lens_this_time", None),
                kwargs.get("padding_offsets", None),
                kwargs.get("cum_offsets", None),
                kwargs.get("block_tables", None),
                kwargs.get("encoder_batch_ids", None),
                kwargs.get("encoder_tile_ids_per_batch", None),
                kwargs.get("encoder_num_blocks", None),
                kwargs.get("kv_batch_ids", None),
                kwargs.get("kv_tile_ids_per_batch", None),
                kwargs.get("kv_num_blocks", None),
                kwargs.get("decoder_batch_ids", None),
                kwargs.get("decoder_tile_ids_per_batch", None),
                kwargs.get("decoder_num_blocks", None),
                kwargs.get("max_enc_len_this_time", None),
                kwargs.get("max_dec_len_this_time", None),
                kwargs.get("max_len_kv", None),
                rotary_embs,
                None,  # attn_mask
                self.qkv_biases[i] if len(self.qkv_biases) > 0 else None,
                self.qkv_out_scales[i] if not self.skip_quant("qkv_weight_scale", i) else None,
                k_quant_scales[i] if k_quant_scales is not None else None,
                v_quant_scales[i] if v_quant_scales is not None else None,
                k_dequant_scales[i] if k_dequant_scales is not None else None,
                v_dequant_scales[i] if v_dequant_scales is not None else None,
                cache_k_zps[i] if cache_k_zps is not None else None,
                cache_v_zps[i] if cache_v_zps is not None else None,
                self.linear_shifts[i] if len(self.linear_shifts) > 0 else None,
                self.linear_smooths[i] if len(self.linear_smooths) > 0 else None,
                self._fuse_kernel_compute_dtype,
                cache_quant_type_str,
                self.use_neox_rotary_style,
                kwargs.get("max_input_length", -1),
                self.softmax_scale,
                self.quant_max_bound,
                self.quant_min_bound,
                self.act_scales["out_linear_in_scale"][i],
                self.config.speculate_config.speculate_max_draft_token_num,
                True,  # causal
                self.config.speculate_config.speculate_method is not None,  # speculate_decoder
            )[0]
        else:
            fmha_out = paddle.incubate.nn.functional.block_multihead_attention(
                qkv_out,
                caches[2 * i],
                caches[2 * i + 1],
                kwargs.get("seq_lens_encoder", None),
                kwargs.get("seq_lens_decoder", None),
                kwargs.get("seq_lens_this_time", None),
                kwargs.get("padding_offsets", None),
                kwargs.get("cum_offsets", None),
                kwargs.get("cu_seqlens_q", None),
                kwargs.get("cu_seqlens_k", None),
                kwargs.get("block_tables", None),
                pre_caches[2 * i] if pre_caches is not None else None,  # pre_key_cache
                pre_caches[2 * i + 1] if pre_caches is not None else None,  # pre_value_cache
                k_quant_scales[i] if k_quant_scales is not None else None,
                v_quant_scales[i] if v_quant_scales is not None else None,
                k_dequant_scales[i] if k_dequant_scales is not None else None,
                v_dequant_scales[i] if v_dequant_scales is not None else None,
                self.qkv_out_scales[i] if not self.skip_quant("qkv_weight_scale", i) else None,
                self.qkv_biases[i] if len(self.qkv_biases) > 0 else None,
                self.linear_shifts[i] if len(self.linear_shifts) > 0 else None,
                self.linear_smooths[i] if len(self.linear_smooths) > 0 else None,
                kwargs.get("max_enc_len_this_time", None),
                kwargs.get("max_dec_len_this_time", None),
                rotary_embs,
                attn_mask,
                kwargs.get("tgt_mask", None),
                kwargs.get("max_input_length", -1),
                kwargs.get("block_size", 64),
                self.use_neox_rotary_style,
                self.config.cachekv_int8_type == "dynamic",
                quant_round_type=self.quant_round_type,
                quant_max_bound=self.quant_max_bound,
                quant_min_bound=self.quant_min_bound,
                out_scale=self.act_scales["out_linear_in_scale"][i],
                compute_dtype=self._fuse_kernel_compute_dtype,
                rope_theta=self.config.rope_theta,
            )[0]

        out_linear_out = self.compute_out_linear(fmha_out, i)

        return out_linear_out


class FusedBlockMultiTransformerFP8(FusedBlockMultiTransformer):
    def __init__(self, config: FusedMultiTransformerConfig):
        super().__init__(config)
        self.act_scales = None
        self.weight_scales = None

        self.quant_round_type = config.quant_round_type
        self.quant_max_bound = config.quant_max_bound
        self.quant_min_bound = config.quant_min_bound

        self.ffn1_0_biases = []
        self.ffn1_1_biases = []

        self.qkv_out_scales = []
        self.linear_out_scales = []
        self.ffn1_0_out_scales = []
        self.ffn1_1_out_scales = []
        self.ffn2_out_scales = []

        self.init_weight_shape(config)

        for i in range(self.num_layers):
            self.qkv_out_scales.append(-1.0)
            self.linear_out_scales.append(-1.0)
            self.ffn1_0_out_scales.append(-1.0)
            self.ffn1_1_out_scales.append(-1.0)
            self.ffn2_out_scales.append(-1.0)

            ffn1_0_bias_attr = self.get_attr(config.ffn1_0_bias_attrs, i)
            ffn1_1_bias_attr = self.get_attr(config.ffn1_1_bias_attrs, i)

            ffn1_0_bias = None
            if ffn1_0_bias_attr:
                ffn1_0_bias = self.create_parameter(
                    shape=[self.intermediate_size],
                    attr=ffn1_0_bias_attr,
                    dtype=self._dtype,
                    is_bias=True,
                )

            ffn1_1_bias = None
            if ffn1_1_bias_attr:
                ffn1_1_bias = self.create_parameter(
                    shape=[self.intermediate_size],
                    attr=ffn1_1_bias_attr,
                    dtype=self._dtype,
                    is_bias=True,
                )

            # tensor model parallel
            if config.nranks > 1:
                # column parallel
                _set_var_distributed(ffn1_0_bias)
                _set_var_distributed(ffn1_1_bias)

            self.ffn1_0_biases.append(ffn1_0_bias)
            self.ffn1_1_biases.append(ffn1_1_bias)

            self._add_parameter(ffn1_0_bias)
            self._add_parameter(ffn1_1_bias)

    def init_weight(self):
        self.qkv_weights = []
        self.linear_weights = []
        self.ffn1_0_weights = []
        self.ffn1_1_weights = []
        self.ffn2_weights = []

        for i in range(self.num_layers):
            qkv_weight_attr = self.get_attr(self.config.qkv_weight_attrs, i)
            linear_weight_attr = self.get_attr(self.config.linear_weight_attrs, i)
            ffn1_0_weight_attr = self.get_attr(self.config.ffn1_0_weight_attrs, i)
            ffn1_1_weight_attr = self.get_attr(self.config.ffn1_1_weight_attrs, i)
            ffn2_weight_attr = self.get_attr(self.config.ffn2_weight_attrs, i)

            qkv_weight = self.create_parameter(
                shape=self.qkv_weight_shape,
                attr=qkv_weight_attr,
                dtype=self.create_params_type,
                is_bias=False,
            )
            linear_weight = self.create_parameter(
                shape=self.linear_weight_shape,
                attr=linear_weight_attr,
                dtype=self.create_params_type,
                is_bias=False,
            )
            ffn1_0_weight = self.create_parameter(
                shape=self.ffn1_0_weight_shape,
                attr=ffn1_0_weight_attr,
                dtype=self.create_params_type,
                is_bias=False,
            )
            ffn1_1_weight = self.create_parameter(
                shape=self.ffn1_1_weight_shape,
                attr=ffn1_1_weight_attr,
                dtype=self.create_params_type,
                is_bias=False,
            )
            ffn2_weight = self.create_parameter(
                shape=self.ffn2_weight_shape,
                attr=ffn2_weight_attr,
                dtype=self.create_params_type,
                is_bias=False,
            )

            # tensor model parallel
            if self.config.nranks > 1:
                # column parallel
                _set_var_distributed(qkv_weight)
                _set_var_distributed(ffn1_0_weight)
                _set_var_distributed(ffn1_1_weight)
                # row parallel
                _set_var_distributed(linear_weight)
                _set_var_distributed(ffn2_weight)

            self.qkv_weights.append(qkv_weight)
            self.linear_weights.append(linear_weight)

            self.ffn1_0_weights.append(ffn1_0_weight)
            self.ffn1_1_weights.append(ffn1_1_weight)

            self.ffn2_weights.append(ffn2_weight)

            self._add_parameter(qkv_weight)
            self._add_parameter(linear_weight)

            self._add_parameter(ffn1_0_weight)
            self._add_parameter(ffn1_1_weight)
            self._add_parameter(ffn2_weight)

    def init_weight_shape(self, config):
        """
        For fake parameter
        """
        self.qkv_weight_shape = (
            [(self.num_heads + 2 * self.kv_num_heads) * self.head_dim, self.embed_dim]
            if config.trans_qkvw
            else [self.embed_dim, (self.num_heads + 2 * self.kv_num_heads) * self.head_dim]
        )
        self.linear_weight_shape = [self.num_heads * self.head_dim, self.embed_dim]
        self.ffn1_0_weight_shape = [self.intermediate_size, self.embed_dim]
        self.ffn1_1_weight_shape = [self.intermediate_size, self.embed_dim]
        self.ffn2_weight_shape = [self.embed_dim, self.intermediate_size]

    def get_weight_create_dype(self, layer_name=None, layer_idx=None):
        """
        For fake parameter
        """
        if layer_name is not None and layer_idx is not None:
            if self.weight_scales[layer_name][layer_idx] == -1:
                return self._dtype
        return "float8_e4m3fn"

    def compute_layernorm_before_qkv(self, src, i):
        """
        For fake parameter
        """
        if i == 0:
            ln_out = self.norm_func(
                src,
                self.ln_scales[i],
                self.ln_biases[i],
                self._epsilon,
                begin_norm_axis=1,
                quant_scale=self.act_scales["qkv_in_scale"][i],  # quant_in_scale
                quant_round_type=1,
                quant_max_bound=self.config.quant_max_bound,
                quant_min_bound=self.config.quant_min_bound,
            )[0]
        else:
            ln_out = src

        return ln_out

    def compute_qkv_linear(self, ln_out, i):
        if self.config.mla_config.use_mla():
            raise NotImplementedError("Not support MLA yet.")
        else:
            if paddle.is_compiled_with_rocm() or float(paddle.version.cuda()) < 11.6:
                qkv_out = paddle.matmul(ln_out, self.qkv_weights[i], False, True)
                if self.qkv_biases[i] is not None:
                    qkv_out = paddle.add(qkv_out, self.qkv_biases[i])
                return qkv_out
            else:
                qkv_out = fp8_gemm_fused(
                    ln_out,
                    self.qkv_weights[i],
                    transpose_x=False,
                    transpose_y=True,
                    bias=self.qkv_biases[i],
                    scale=self.weight_scales["qkv_weight_scale"][i] / (self.act_scales["qkv_in_scale"][i] * 448 * 448),
                    output_dtype=self._dtype,
                    act="identity",
                )

            return qkv_out

    def compute_out_linear(self, fmha_out, i):
        """
        For fake parameter
        """
        return fp8_gemm_fused(
            fmha_out,
            self.linear_weights[i],
            bias=None,
            transpose_x=False,
            transpose_y=True,
            scale=self.weight_scales["out_linear_weight_scale"][i]
            / (self.act_scales["out_linear_in_scale"][i] * 448 * 448),
            output_dtype=self._dtype,
            act="identity",
        )

    def compute_attn(
        self,
        time_step,
        qkv_out,
        padding_offset,
        seq_lens,
        input_ids,
        rotary_embs,
        rotary_emb_dims,
        caches,
        pre_caches,
        pre_caches_length,
        attn_mask,
        i,
        **kwargs,
    ):
        """
            Compute the attention for a single time step.
        Args:
            time_step (int): The current time step.
            qkv_out (Tensor): The output of the linear layer.
            padding_offset (Tensor): The padding offset tensor.
            seq_lens (Tensor): The sequence length tensor.
            input_ids (Tensor): The input ids tensor.
            rotary_embs (Tensor, optional): The rotary embeddings tensor. Defaults to None.
            rotary_emb_dims (int, optional): The rotary embedding dimension. Defaults to None.
            caches (List[Tensor], optional): The cache list. Defaults to None.
            pre_caches (List[Tensor], optional): The pre-cache list. Defaults to None.
            pre_caches_length (int, optional): The pre-cache length. Defaults to None.
            attn_mask (Tensor, optional): The attention mask tensor. Defaults to None.
            i (int, optional): The index of the block. Defaults to None.
            **kwargs (dict, optional): Additional keyword arguments. Defaults to {}.
        Returns:
            Tensor: The output linear layer output.
        Raises:
            None.
        """
        k_quant_scales = kwargs.get("k_quant_scales", None)
        v_quant_scales = kwargs.get("v_quant_scales", None)
        k_dequant_scales = kwargs.get("k_dequant_scales", None)
        v_dequant_scales = kwargs.get("v_dequant_scales", None)
        cache_k_zps = kwargs.get("cache_k_zp", None)
        cache_v_zps = kwargs.get("cache_v_zp", None)

        cache_quant_type_str = "none"
        if self.config.cachekv_int8_type == "static":
            k_quant_scales = self.cache_k_scales
            v_quant_scales = self.cache_v_scales
            k_dequant_scales = self.cache_k_out_scales
            v_dequant_scales = self.cache_v_out_scales
            cache_quant_type_str = "cache_int8"

        if self.config.append_attn:
            from paddlenlp_ops import append_attention

            fmha_out = append_attention(
                qkv_out,
                caches[2 * i],
                caches[2 * i + 1],
                kwargs.get("seq_lens_encoder", None),
                kwargs.get("seq_lens_decoder", None),
                kwargs.get("seq_lens_this_time", None),
                kwargs.get("padding_offsets", None),
                kwargs.get("cum_offsets", None),
                kwargs.get("block_tables", None),
                kwargs.get("encoder_batch_ids", None),
                kwargs.get("encoder_tile_ids_per_batch", None),
                kwargs.get("encoder_num_blocks", None),
                kwargs.get("kv_batch_ids", None),
                kwargs.get("kv_tile_ids_per_batch", None),
                kwargs.get("kv_num_blocks", None),
                kwargs.get("decoder_batch_ids", None),
                kwargs.get("decoder_tile_ids_per_batch", None),
                kwargs.get("decoder_num_blocks", None),
                kwargs.get("max_enc_len_this_time", None),
                kwargs.get("max_dec_len_this_time", None),
                kwargs.get("max_len_kv", None),
                rotary_embs,
                None,  # attn_mask
                None,  # qkv_bias
                None,  # qkv_out_scales
                k_quant_scales[i] if k_quant_scales is not None else None,
                v_quant_scales[i] if v_quant_scales is not None else None,
                k_dequant_scales[i] if k_dequant_scales is not None else None,
                v_dequant_scales[i] if v_dequant_scales is not None else None,
                cache_k_zps[i] if cache_k_zps is not None else None,
                cache_v_zps[i] if cache_v_zps is not None else None,
                None,  # linear_shifts
                None,  # linear_smooths
                self._fuse_kernel_compute_dtype,
                cache_quant_type_str,
                self.use_neox_rotary_style,
                kwargs.get("max_input_length", -1),
                self.softmax_scale,
                self.quant_max_bound,
                self.quant_min_bound,
                self.act_scales["out_linear_in_scale"][i],
                self.config.speculate_config.speculate_max_draft_token_num,
                True,  # causal
                False,  # speculate_decoder
            )[0]
        else:
            fmha_out = paddle.incubate.nn.functional.block_multihead_attention(
                qkv_out,
                caches[2 * i],
                caches[2 * i + 1],
                kwargs.get("seq_lens_encoder", None),
                kwargs.get("seq_lens_decoder", None),
                kwargs.get("seq_lens_this_time", None),
                kwargs.get("padding_offsets", None),
                kwargs.get("cum_offsets", None),
                kwargs.get("cu_seqlens_q", None),
                kwargs.get("cu_seqlens_k", None),
                kwargs.get("block_tables", None),
                pre_caches[2 * i] if pre_caches is not None else None,  # pre_key_cache
                pre_caches[2 * i + 1] if pre_caches is not None else None,  # pre_value_cache
                k_quant_scales[i] if k_quant_scales is not None else None,
                v_quant_scales[i] if v_quant_scales is not None else None,
                k_dequant_scales[i] if k_dequant_scales is not None else None,
                v_dequant_scales[i] if v_dequant_scales is not None else None,
                None,  # qkv_out_scales
                None,  # qkv_bias
                None,  # out_shifts
                None,  # out_smooths
                kwargs.get("max_enc_len_this_time", None),
                kwargs.get("max_dec_len_this_time", None),
                rotary_embs,
                attn_mask,
                kwargs.get("tgt_mask", None),  # tgt_mask
                kwargs.get("max_input_length", -1),
                kwargs.get("block_size", 64),
                self.use_neox_rotary_style,
                self.config.use_dynamic_cachekv_quant,
                quant_round_type=self.config.quant_round_type,
                quant_max_bound=self.config.quant_max_bound,
                quant_min_bound=self.config.quant_min_bound,
                out_scale=self.act_scales.scale["out_linear_in_scale"][i],
                rope_theta=self.config.rope_theta,
            )[0]

        out_linear_out = self.compute_out_linear(fmha_out, i)

        return out_linear_out

    def compute_ffn_layernorm(self, out_linear_out, residual_input, i):
        """
        For fake parameter
        """
        norm_out = self.norm_func(
            out_linear_out,
            norm_weight=self.ffn_ln_scales[i],
            norm_bias=self.ffn_ln_biases[i],
            epsilon=self._epsilon,
            begin_norm_axis=1,
            bias=self.linear_biases[i],
            residual=residual_input,
            quant_scale=self.act_scales["ffn1_in_scale"][i],  # quant_in_scale
            quant_round_type=1,
            quant_max_bound=self.config.quant_max_bound,
            quant_min_bound=self.config.quant_min_bound,
        )
        tmp_out, residual_input = norm_out[0], norm_out[1]

        return tmp_out, residual_input

    def compute_ffn1(self, tmp_out, i):
        """
        For fake parameter
        """
        if use_cutlass_fp8_gemm():
            res = fp8_dual_gemm_fused(
                tmp_out,
                self.ffn1_0_weights[i],
                self.ffn1_1_weights[i],
                transpose_x=False,
                transpose_y=True,
                bias0=self.ffn1_0_biases[i],
                bias1=self.ffn1_1_biases[i],
                scale0=self.weight_scales["ffn1_0_weight_scale"][i]
                / (self.act_scales["ffn1_in_scale"][i] * 448 * 448),
                scale1=self.weight_scales["ffn1_1_weight_scale"][i]
                / (self.act_scales["ffn1_in_scale"][i] * 448 * 448),
                scale_out=self.act_scales["ffn2_in_scale"][i] * 448,
                act="swiglu",
            )
            return res
        else:
            tem_0 = fp8_gemm_fused(
                tmp_out,
                self.ffn1_0_weights[i],
                transpose_x=False,
                transpose_y=True,
                scale=self.weight_scales["ffn1_0_weight_scale"][i] / (self.act_scales["ffn1_in_scale"][i] * 448 * 448),
                bias=self.ffn1_0_biases[i],
                output_dtype=self._dtype,
                act="identity",
            )

            tem_1 = fp8_gemm_fused(
                tmp_out,
                self.ffn1_1_weights[i],
                transpose_x=False,
                transpose_y=True,
                scale=self.weight_scales["ffn1_1_weight_scale"][i] / (self.act_scales["ffn1_in_scale"][i] * 448 * 448),
                bias=self.ffn1_1_biases[i],
                output_dtype=self._dtype,
                act="identity",
            )

            from paddle.incubate.nn.functional import swiglu

            tem = swiglu(paddle.cast(tem_0, "float32"), paddle.cast(tem_1, "float32"))
            res = paddle.cast(tem * self.act_scales["ffn2_in_scale"][i] * 448, "float8_e4m3fn")
        return res

    def compute_activation(self, ffn1_out, i):
        return ffn1_out

    def compute_ffn2(self, ffn1_out, i):
        """
        For fake parameter
        """
        return fp8_gemm_fused(
            ffn1_out,
            self.ffn2_weights[i],
            bias=None,
            transpose_x=False,
            transpose_y=True,
            scale=self.weight_scales["ffn2_weight_scale"][i] / (self.act_scales["ffn2_in_scale"][i] * 448 * 448),
            output_dtype=self._dtype,
            act="identity",
        )

    def compute_bias_residual_layernorm(self, ffn2_out, residual_input, i, num_layers):
        """
        For fake parameter
        """
        if i != num_layers - 1:
            norm_out = self.norm_func(
                ffn2_out,
                norm_weight=self.ln_scales[i + 1],
                norm_bias=self.ln_biases[i + 1],
                epsilon=self._epsilon,
                begin_norm_axis=1,
                bias=self.ffn2_biases[i],
                residual=residual_input,
                quant_scale=self.act_scales["qkv_in_scale"][i + 1],  # quant_in_scale
                quant_round_type=1,
                quant_max_bound=self.config.quant_max_bound,
                quant_min_bound=self.config.quant_min_bound,
            )
            tmp_out, residual_input = norm_out[0], norm_out[1]
        else:
            tmp_out = fused_layer_norm(
                ffn2_out,
                norm_weight=None,
                norm_bias=None,
                epsilon=self._epsilon,
                begin_norm_axis=1,
                bias=self.ffn2_biases[i],
                residual=residual_input,
            )[0]
        return tmp_out, residual_input<|MERGE_RESOLUTION|>--- conflicted
+++ resolved
@@ -1005,10 +1005,6 @@
             key_nope, value = key_value.split(
                 [self.config.mla_config.qk_nope_head_dim, self.config.mla_config.v_head_dim], axis=-1
             )
-<<<<<<< HEAD
-
-=======
->>>>>>> ac980d3d
             query_pe, key_pe = self.config.rotary_emb(self.position_ids, query_pe, key_pe)
 
             query[..., self.config.mla_config.qk_nope_head_dim :] = query_pe
@@ -1171,11 +1167,7 @@
         def get_moe_scores(
             gating_output: paddle.Tensor,
             config: MoeConfig,
-<<<<<<< HEAD
-        ) -> (paddle.Tensor, paddle.Tensor):
-=======
         ) -> tuple[paddle.Tensor, paddle.Tensor]:
->>>>>>> ac980d3d
 
             num_token = gating_output.shape[0]
             num_expert_group = config.num_expert_group
@@ -1225,11 +1217,8 @@
             return scores, scores_no_bias
 
         if self.config.moe_config.topk_method is not None:
-<<<<<<< HEAD
-=======
             from paddle.incubate.nn.functional import moe_dispatch, moe_ffn, moe_reduce
 
->>>>>>> ac980d3d
             gate_out = paddle.matmul(tmp_out.cast("float32"), self.gate_weights[i])
             # 应用各种策略后重塑的 scores
             scores, scores_no_bias = get_moe_scores(gate_out, self.config.moe_config)
@@ -1329,22 +1318,14 @@
         if self.config.mla_config.use_mla():
             seq_lens_encoder = kwargs.get("seq_lens_encoder", None)
             seq_lens_decoder = kwargs.get("seq_lens_decoder", None)
-<<<<<<< HEAD
-            position_ids_shape = paddle.sum(seq_lens_encoder) + paddle.sum(seq_lens_decoder > 0)
-=======
             seq_lens_this_time = kwargs.get("seq_lens_this_time", None)
             position_ids_shape = paddle.sum(seq_lens_this_time)
->>>>>>> ac980d3d
             self.position_ids = paddle.zeros(shape=position_ids_shape, dtype=seq_lens_encoder.dtype)
 
             from paddlenlp_ops import get_position_ids
 
             # In-place operations that compute the position_ids.
-<<<<<<< HEAD
-            get_position_ids(seq_lens_encoder, seq_lens_decoder, self.position_ids)
-=======
             get_position_ids(seq_lens_encoder, seq_lens_decoder, seq_lens_this_time, self.position_ids)
->>>>>>> ac980d3d
 
     def post_process(self, **kwargs):
         time_step = kwargs.get("time_step", None)
